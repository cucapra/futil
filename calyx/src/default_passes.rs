--- conflicted
+++ resolved
@@ -1,15 +1,9 @@
 use crate::passes::{
     ClkInsertion, CollapseControl, CompileControl, CompileEmpty, CompileInvoke,
     ComponentInterface, DeadCellRemoval, Externalize, GoInsertion,
-<<<<<<< HEAD
-    InferStaticTiming, Inliner, MergeAssign, MinimizeRegs, Papercut,
-    RegisterUnsharing, ResourceSharing, SimplifyGuards, StaticTiming,
+    GuardCanonical, InferStaticTiming, Inliner, MergeAssign, MinimizeRegs,
+    Papercut, RegisterUnsharing, ResourceSharing, SimplifyGuards, StaticTiming,
     SynthesisPapercut, TopDownCompileControl, WellFormed,
-=======
-    GuardCanonical, InferStaticTiming, Inliner, MergeAssign, MinimizeRegs,
-    Papercut, ResourceSharing, SimplifyGuards, StaticTiming, SynthesisPapercut,
-    TopDownCompileControl, WellFormed,
->>>>>>> 1cea8461
 };
 use crate::{
     errors::FutilResult,
@@ -44,11 +38,8 @@
         register_pass!(pm, MergeAssign);
         register_pass!(pm, TopDownCompileControl);
         register_pass!(pm, SynthesisPapercut);
-<<<<<<< HEAD
         register_pass!(pm, RegisterUnsharing);
-=======
         register_pass!(pm, GuardCanonical);
->>>>>>> 1cea8461
 
         register_alias!(pm, "validate", [WellFormed, Papercut]);
         register_alias!(
