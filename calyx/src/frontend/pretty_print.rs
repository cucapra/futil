use super::colors::ColorHelper;
use crate::lang::ast::*;
use atty::Stream;
use pretty::termcolor::{ColorChoice, ColorSpec, StandardStream};
use pretty::RcDoc;
use std::fmt;
use std::fmt::Display;
use std::io;
use std::io::Write;

pub trait PrettyHelper<'a>: Sized {
    fn surround(self, pre: &'a str, post: &'a str) -> Self;
    fn parens(self) -> Self {
        self.surround("(", ")")
    }
    fn brackets(self) -> Self {
        self.surround("[", "]")
    }
    fn braces(self) -> Self {
        self.surround("{", "}")
    }
    fn quotes(self) -> Self {
        self.surround("\"", "\"")
    }
}

impl<'a, A> PrettyHelper<'a> for RcDoc<'a, A> {
    fn surround(self, l: &'a str, r: &'a str) -> Self {
        RcDoc::text(l).append(self).append(RcDoc::text(r))
    }
}

fn block<'a>(
    name: RcDoc<'a, ColorSpec>,
    doc: RcDoc<'a, ColorSpec>,
) -> RcDoc<'a, ColorSpec> {
    name.append(RcDoc::space()).append(
        RcDoc::nil()
            .append(RcDoc::line())
            .append(doc)
            .nest(2)
            .append(RcDoc::line())
            .braces(),
    )
}

fn stmt_vec<'a>(
    vec: impl Iterator<Item = RcDoc<'a, ColorSpec>>,
) -> RcDoc<'a, ColorSpec> {
    RcDoc::intersperse(vec, RcDoc::line())
}

pub fn display<W: Write>(doc: RcDoc<ColorSpec>, write: Option<W>) {
    if atty::is(Stream::Stdout) {
        doc.render_colored(100, StandardStream::stdout(ColorChoice::Auto))
            .unwrap();
    } else {
        match write {
            Some(mut w) => doc.render(100, &mut w).unwrap(),
            None => doc.render(100, &mut std::io::stdout()).unwrap(),
        }
    }
}

pub trait PrettyPrint {
    /// Convert `self` into an `RcDoc`. the `area` of type `&Bump`
    /// is provided in case objects need to be allocated while producing
    /// The RcDoc. Call `arena.alloc(obj)` to allocate `obj` and use the
    /// returned reference for printing.
    fn prettify<'a>(&self, arena: &'a bumpalo::Bump) -> RcDoc<'a, ColorSpec>;
    fn pretty_string(&self) -> String {
        // XXX(sam) this leaks memory atm because we put vecs into this
        let mut arena = bumpalo::Bump::new();
        let mut buf = Vec::new();
        {
            let r = self.prettify(&arena);
            r.render(100, &mut buf).unwrap();
        }
        arena.reset();
        String::from_utf8(buf).unwrap()
    }
    fn pretty_print(&self) {
        // XXX(sam) this leaks memory atm because we put vecs into this
        let mut arena = bumpalo::Bump::new();
        {
            let str = self.prettify(&arena);
            if atty::is(Stream::Stdout) {
                str.render_colored(
                    100,
                    StandardStream::stdout(ColorChoice::Auto),
                )
                .unwrap();
            } else {
                str.render(100, &mut io::stdout()).unwrap();
            }
        }
        arena.reset();
    }
}

/* =============== Generic impls ================ */

impl PrettyPrint for u64 {
    fn prettify<'a>(&self, _arena: &'a bumpalo::Bump) -> RcDoc<'a, ColorSpec> {
        RcDoc::text(self.to_string()).literal_color()
    }
}

impl<T: PrettyPrint> PrettyPrint for Vec<T> {
    fn prettify<'a>(&self, arena: &'a bumpalo::Bump) -> RcDoc<'a, ColorSpec> {
        let docs = self.iter().map(|s| s.prettify(&arena));
        RcDoc::intersperse(docs, RcDoc::text(",").append(RcDoc::space()))
    }
}

/* =============== Toplevel ================ */

impl PrettyPrint for Id {
    fn prettify<'a>(&self, _arena: &'a bumpalo::Bump) -> RcDoc<'a, ColorSpec> {
        RcDoc::text(self.to_string())
    }
}

impl PrettyPrint for NamespaceDef {
    fn prettify<'a>(&self, arena: &'a bumpalo::Bump) -> RcDoc<'a, ColorSpec> {
        let imports = self.libraries.iter().map(|l| {
            RcDoc::text("import")
                .keyword_color()
                .append(RcDoc::space())
                .append(RcDoc::text(l.to_string()).quotes().control_color())
                .append(RcDoc::text(";"))
        });
        let comps = self.components.iter().map(|s| s.prettify(&arena));
        RcDoc::intersperse(imports, RcDoc::line())
            .append(RcDoc::line())
            .append(RcDoc::intersperse(
                comps,
                RcDoc::line().append(RcDoc::hardline()),
            ))
    }
}

impl PrettyPrint for ComponentDef {
    fn prettify<'a>(&self, arena: &'a bumpalo::Bump) -> RcDoc<'a, ColorSpec> {
        let name = RcDoc::text("component")
            .define_color()
            .append(RcDoc::space())
            .append(self.name.prettify(&arena))
            .append(self.signature.prettify(&arena));
        let body = RcDoc::nil()
            .append(block(
                RcDoc::text("cells").define_color(),
                stmt_vec(
                    self.cells
                        .iter()
                        .map(|x| x.prettify(&arena).append(RcDoc::text(";"))),
                ),
            ))
            .append(RcDoc::line())
            .append(RcDoc::line())
            .append(block(
                RcDoc::text("wires").define_color(),
                stmt_vec(self.connections.iter().map(|x| x.prettify(&arena))),
            ))
            .append(RcDoc::line())
            .append(RcDoc::line())
            .append(block(
                RcDoc::text("control").define_color(),
                self.control.prettify(&arena),
            ));
        block(name, body)
    }
}

impl PrettyPrint for Signature {
    fn prettify<'a>(&self, arena: &'a bumpalo::Bump) -> RcDoc<'a, ColorSpec> {
        self.inputs
            .prettify(&arena)
            .parens()
            .append(RcDoc::space())
            .append(RcDoc::text("->"))
            .append(RcDoc::space())
            .append(self.outputs.prettify(&arena).parens())
    }
}

impl PrettyPrint for Portdef {
    fn prettify<'a>(&self, arena: &'a bumpalo::Bump) -> RcDoc<'a, ColorSpec> {
        self.name
            .prettify(&arena)
            .append(RcDoc::text(":"))
            .append(RcDoc::space())
            .append(self.width.prettify(&arena))
    }
}

/* ============== Impls for Structure ================= */

impl PrettyPrint for Cell {
    fn prettify<'a>(&self, arena: &'a bumpalo::Bump) -> RcDoc<'a, ColorSpec> {
        match self {
            Cell::Decl { data } => data.prettify(&arena),
            Cell::Prim { data } => data.prettify(&arena),
        }
    }
}

impl PrettyPrint for Decl {
    fn prettify<'a>(&self, arena: &'a bumpalo::Bump) -> RcDoc<'a, ColorSpec> {
        self.name
            .prettify(&arena)
            .append(RcDoc::space())
            .append(RcDoc::text("="))
            .append(RcDoc::space())
            .append(self.component.prettify(&arena))
    }
}

impl PrettyPrint for Prim {
    fn prettify<'a>(&self, arena: &'a bumpalo::Bump) -> RcDoc<'a, ColorSpec> {
        self.name
            .prettify(&arena)
            .append(RcDoc::space())
            .append(RcDoc::text("="))
            .append(RcDoc::space())
            .append(RcDoc::text("prim").keyword_color())
            .append(RcDoc::space())
            .append(self.instance.prettify(&arena))
    }
}

impl PrettyPrint for Compinst {
    fn prettify<'a>(&self, arena: &'a bumpalo::Bump) -> RcDoc<'a, ColorSpec> {
        self.name
            .prettify(&arena)
            .append(self.params.prettify(&arena).parens())
    }
}

/* ============== Impls for Connections ================= */

impl PrettyPrint for Connection {
    fn prettify<'a>(&self, arena: &'a bumpalo::Bump) -> RcDoc<'a, ColorSpec> {
        match self {
            Connection::Group(g) => g.prettify(&arena),
            Connection::Wire(w) => w.prettify(&arena).append(RcDoc::text(";")),
        }
    }
}

impl PrettyPrint for Group {
    fn prettify<'a>(&self, arena: &'a bumpalo::Bump) -> RcDoc<'a, ColorSpec> {
        let attrs = self.attributes.iter().map(|(k, v)| {
            RcDoc::text(k.clone())
                .quotes()
                .control_color()
                .append(RcDoc::text("="))
                .append(v.to_string())
        });
        let title = RcDoc::text("group")
            .keyword_color()
            .append(RcDoc::space())
            .append(self.name.prettify(&arena))
            .append(
                RcDoc::text("<")
                    .append(RcDoc::intersperse(attrs, ", "))
                    .append(">"),
            );

        let body = stmt_vec(
            self.wires
                .iter()
                .map(|x| x.prettify(&arena).append(RcDoc::text(";"))),
        );
        block(title, body)
    }
}

impl PrettyPrint for Wire {
    fn prettify<'a>(&self, arena: &'a bumpalo::Bump) -> RcDoc<'a, ColorSpec> {
        let lhs = self
            .dest
            .prettify(&arena)
            .append(RcDoc::space())
            .append(RcDoc::text("="))
            .append(RcDoc::space());

        let rhs = if self.src.guard.is_none() {
            self.src.expr.prettify(&arena)
        } else {
            self.src
                .prettify(&arena)
                .append(RcDoc::space())
                .append(RcDoc::text("?"))
                .append(RcDoc::space())
                .append(self.src.expr.prettify(&arena))
        };
        lhs.append(rhs)
    }
}

impl PrettyPrint for Guard {
    fn prettify<'a>(&self, arena: &'a bumpalo::Bump) -> RcDoc<'a, ColorSpec> {
        RcDoc::intersperse(
            self.guard.iter().map(|x| x.prettify(&arena)),
            RcDoc::space()
                .append(RcDoc::text("&"))
                .append(RcDoc::space()),
        )
    }
}

impl PrettyPrint for GuardExpr {
    fn prettify<'a>(&self, arena: &'a bumpalo::Bump) -> RcDoc<'a, ColorSpec> {
        let binop = |e1: &GuardExpr, sym: &'static str, e2: &GuardExpr| {
            e1.prettify(&arena)
                .append(RcDoc::space())
                .append(RcDoc::text(sym))
                .append(RcDoc::space())
                .append(e2.prettify(&arena))
        };
        match self {
<<<<<<< HEAD
            GuardExpr::And(bs) => {
                RcDoc::intersperse(
                    bs.iter().map(|b| b.prettify(&arena)).collect::<Vec<_>>(),
                    RcDoc::text(" & "))
            }
            GuardExpr::Or(bs) => {
                RcDoc::intersperse(
                    bs.iter().map(|b| b.prettify(&arena)).collect::<Vec<_>>(),
                    RcDoc::text(" | "))
            }
=======
            GuardExpr::And(bs) => RcDoc::intersperse(
                bs.iter().map(|b| b.prettify(&arena)).collect::<Vec<_>>(),
                RcDoc::text(" & "),
            )
            .parens(),
            GuardExpr::Or(bs) => RcDoc::intersperse(
                bs.iter().map(|b| b.prettify(&arena)).collect::<Vec<_>>(),
                RcDoc::text(" | "),
            )
            .parens(),
>>>>>>> f5847326
            GuardExpr::Eq(e1, e2) => binop(e1, "==", e2),
            GuardExpr::Neq(e1, e2) => binop(e1, "!=", e2),
            GuardExpr::Gt(e1, e2) => binop(e1, ">", e2),
            GuardExpr::Lt(e1, e2) => binop(e1, "<", e2),
            GuardExpr::Geq(e1, e2) => binop(e1, ">=", e2),
            GuardExpr::Leq(e1, e2) => binop(e1, "<=", e2),
            GuardExpr::Not(e) => {
                RcDoc::text("!").append(e.prettify(&arena).parens())
            }
            GuardExpr::Atom(e) => e.prettify(&arena),
        }
    }
}

impl PrettyPrint for Atom {
    fn prettify<'a>(&self, arena: &'a bumpalo::Bump) -> RcDoc<'a, ColorSpec> {
        match self {
            Atom::Port(p) => p.prettify(&arena),
            Atom::Num(n) => n.prettify(&arena).literal_color(),
        }
    }
}

impl PrettyPrint for NumType {
    fn prettify<'a>(&self, _arena: &'a bumpalo::Bump) -> RcDoc<'a, ColorSpec> {
        match self {
            NumType::Decimal => RcDoc::text("'d"),
            NumType::Binary => RcDoc::text("'b"),
            NumType::Octal => RcDoc::text("'o"),
            NumType::Hex => RcDoc::text("'x"),
        }
    }
}

impl PrettyPrint for BitNum {
    fn prettify<'a>(&self, arena: &'a bumpalo::Bump) -> RcDoc<'a, ColorSpec> {
        RcDoc::text(self.width.to_string())
            .append(self.num_type.prettify(&arena))
            .append(RcDoc::text(match self.num_type {
                NumType::Decimal => self.val.to_string(),
                NumType::Binary => format!("{:b}", self.val),
                NumType::Octal => format!("{:o}", self.val),
                NumType::Hex => format!("{:x}", self.val),
            }))
    }
}

/* ============== Impls for Control ================= */

impl PrettyPrint for Control {
    fn prettify<'a>(&self, arena: &'a bumpalo::Bump) -> RcDoc<'a, ColorSpec> {
        match self {
            Control::Seq { data } => data.prettify(&arena),
            Control::Par { data } => data.prettify(&arena),
            Control::If { data } => data.prettify(&arena),
            Control::While { data } => data.prettify(&arena),
            Control::Print { data } => data.prettify(&arena),
            Control::Enable { data } => data.prettify(&arena),
            Control::Empty { data } => data.prettify(&arena),
        }
    }
}

impl PrettyPrint for Seq {
    fn prettify<'a>(&self, arena: &'a bumpalo::Bump) -> RcDoc<'a, ColorSpec> {
        block(
            RcDoc::text("seq").control_color(),
            stmt_vec(self.stmts.iter().map(|x| x.prettify(&arena))),
        )
    }
}

impl PrettyPrint for Par {
    fn prettify<'a>(&self, arena: &'a bumpalo::Bump) -> RcDoc<'a, ColorSpec> {
        block(
            RcDoc::text("par").control_color(),
            stmt_vec(self.stmts.iter().map(|x| x.prettify(&arena))),
        )
    }
}

impl PrettyPrint for If {
    fn prettify<'a>(&self, arena: &'a bumpalo::Bump) -> RcDoc<'a, ColorSpec> {
        let title = RcDoc::text("if")
            .control_color()
            .append(RcDoc::space())
            .append(self.port.prettify(&arena))
            .append(RcDoc::space())
            .append(RcDoc::text("with").control_color())
            .append(RcDoc::space())
            .append(self.cond.prettify(&arena));

        let body = self.tbranch.prettify(&arena);
        let tbranch = block(title, body);
        if let Control::Empty { .. } = *self.fbranch {
            tbranch
        } else if let Control::If { .. } = *self.fbranch {
            tbranch
                .append(RcDoc::space())
                .append(RcDoc::text("else").control_color())
                .append(RcDoc::space())
                .append(self.fbranch.prettify(&arena))
        } else {
            tbranch.append(RcDoc::space()).append(block(
                RcDoc::text("else").control_color(),
                self.fbranch.prettify(&arena),
            ))
        }
    }
}

impl PrettyPrint for While {
    fn prettify<'a>(&self, arena: &'a bumpalo::Bump) -> RcDoc<'a, ColorSpec> {
        let title = RcDoc::text("while")
            .control_color()
            .append(RcDoc::space())
            .append(self.port.prettify(&arena))
            .append(RcDoc::space())
            .append(RcDoc::text("with").control_color())
            .append(RcDoc::space())
            .append(self.cond.prettify(&arena));

        let body = self.body.prettify(&arena);
        block(title, body)
    }
}

impl PrettyPrint for Print {
    fn prettify<'a>(&self, arena: &'a bumpalo::Bump) -> RcDoc<'a, ColorSpec> {
        RcDoc::text("print")
            .control_color()
            .append(RcDoc::line())
            .append(self.var.prettify(&arena))
            .group()
            .parens()
    }
}

impl PrettyPrint for Enable {
    fn prettify<'a>(&self, arena: &'a bumpalo::Bump) -> RcDoc<'a, ColorSpec> {
        self.comp.prettify(&arena).append(RcDoc::text(";"))
    }
}

impl PrettyPrint for Empty {
    fn prettify<'a>(&self, _arena: &'a bumpalo::Bump) -> RcDoc<'a, ColorSpec> {
        RcDoc::nil()
    }
}

impl PrettyPrint for Port {
    fn prettify<'a>(&self, arena: &'a bumpalo::Bump) -> RcDoc<'a, ColorSpec> {
        match self {
            Port::Comp { component, port } => component
                .prettify(&arena)
                .append(RcDoc::text("."))
                .append(port.prettify(&arena)),
            Port::This { port } => port.prettify(&arena),
            Port::Hole { group, name } => group
                .prettify(&arena)
                .append(name.prettify(&arena).brackets()),
        }
    }
}

impl Display for Portdef {
    fn fmt(&self, f: &mut fmt::Formatter) -> fmt::Result {
        write!(f, "(port {} {})", self.name.to_string(), self.width)
    }
}<|MERGE_RESOLUTION|>--- conflicted
+++ resolved
@@ -320,18 +320,6 @@
                 .append(e2.prettify(&arena))
         };
         match self {
-<<<<<<< HEAD
-            GuardExpr::And(bs) => {
-                RcDoc::intersperse(
-                    bs.iter().map(|b| b.prettify(&arena)).collect::<Vec<_>>(),
-                    RcDoc::text(" & "))
-            }
-            GuardExpr::Or(bs) => {
-                RcDoc::intersperse(
-                    bs.iter().map(|b| b.prettify(&arena)).collect::<Vec<_>>(),
-                    RcDoc::text(" | "))
-            }
-=======
             GuardExpr::And(bs) => RcDoc::intersperse(
                 bs.iter().map(|b| b.prettify(&arena)).collect::<Vec<_>>(),
                 RcDoc::text(" & "),
@@ -342,7 +330,6 @@
                 RcDoc::text(" | "),
             )
             .parens(),
->>>>>>> f5847326
             GuardExpr::Eq(e1, e2) => binop(e1, "==", e2),
             GuardExpr::Neq(e1, e2) => binop(e1, "!=", e2),
             GuardExpr::Gt(e1, e2) => binop(e1, ">", e2),
