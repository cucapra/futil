--- conflicted
+++ resolved
@@ -298,17 +298,8 @@
             }
             Rule::guard_lt => Ok(ast::GuardExpr::Lt(Box::new(l), Box::new(r))),
             Rule::guard_gt => Ok(ast::GuardExpr::Gt(Box::new(l), Box::new(r))),
-<<<<<<< HEAD
-            Rule::guard_or => {
-                Ok(ast::GuardExpr::Or(vec![Box::new(l), Box::new(r)]))
-            }
-            Rule::guard_and => {
-                Ok(ast::GuardExpr::And(vec![Box::new(l), Box::new(r)]))
-            }
-=======
             Rule::guard_or => Ok(ast::GuardExpr::Or(vec![l, r])),
             Rule::guard_and => Ok(ast::GuardExpr::And(vec![l, r])),
->>>>>>> f5847326
             _ => unreachable!(),
         }
     }
