use crate::analysis::reaching_defns::{
    GroupOrInvoke, ReachingDefinitionAnalysis,
};
use crate::ir::traversal::{Action, Named, VisResult, Visitor};
use crate::ir::{self, Builder, Cell, CloneName, LibrarySignatures, RRC};
use std::{collections::HashMap, rc::Rc};

#[derive(Default)]
pub struct RegisterUnsharing {
    // This is an option because it cannot be initialized until the component is
    // seen
    bookkeeper: Option<Bookkeeper>,
}

impl Named for RegisterUnsharing {
    fn name() -> &'static str {
        "register-unsharing"
    }

    fn description() -> &'static str {
        "Split apart shared values into separate regsters"
    }
}

type RewriteMap<T> = HashMap<T, Vec<(RRC<Cell>, RRC<Cell>)>>;

// A struct for managing the overlapping analysis and rewrite information
struct Bookkeeper {
    analysis: ReachingDefinitionAnalysis,
    widths: HashMap<ir::Id, u64>,
    invoke_map: RewriteMap<ir::Id>,
}

impl Bookkeeper {
    // Create a new bookkeeper from the component
    fn new(comp: &ir::Component) -> Self {
        // width map is needed to create new registers with the proper widths
        let widths = comp
            .cells
            .iter()
            .filter_map(|c| {
                if let ir::CellType::Primitive { name, .. } =
                    &c.borrow().prototype
                {
                    if name == "std_reg" {
                        if let Some(in_port) = c.borrow().find("in") {
                            return Some((
                                c.clone_name(),
                                in_port.borrow().width,
                            ));
                        }
                    }
                }
                None
            })
            .collect();

        let analysis =
            ReachingDefinitionAnalysis::new(&comp, &comp.control.borrow());

        let invoke_map = HashMap::new();

        Self {
            analysis,
            widths,
            invoke_map,
        }
    }
    /// This method takes the reaching definition analysis and uses it to
    /// determine the set of of overlapping definitions for each register.
    /// Registers may be split into X registers where X is the number of sets in
    /// the overlap calculation for that register.
    ///
    /// For registers with more than one set (i.e. those which have
    /// non-overlapping subsets of definitions) this method generates a new
    /// register name, creates the new register, and associates the new name and
    /// old name with a vector of location ids (group/invoke stmt). This tuple
    /// can then be used to rewrite the old name into the new name in the
    /// corresponding locations.
    fn create_new_regs(
        &mut self,
        builder: &mut Builder,
    ) -> Vec<(ir::Id, ir::Id, Vec<GroupOrInvoke>)> {
        let overlap = self
            .analysis
            .calculate_overlap(&builder.component.continuous_assignments);

        let mut rename_list = vec![];

        for (name, sets) in &overlap {
            if sets.len() > 1 {
                for defs in &sets[1..] {
                    let new_name = builder
                        .add_primitive(
                            format!("unshr_{}", name),
                            "std_reg",
                            &[*self.widths.get(name).unwrap()],
                        )
                        .borrow()
                        .name()
                        .clone();
                    rename_list.push((
                        new_name.clone(),
                        name.clone(),
                        defs.iter()
                            .map(|(_, groupname)| groupname.clone())
                            .collect(),
                    ));
                }
            }
        }
        rename_list
    }

    fn rename(
        &mut self,
        builder: &mut Builder,
        rename_list: &[(ir::Id, ir::Id, Vec<GroupOrInvoke>)],
    ) {
        let mut grp_map: RewriteMap<&ir::Id> = HashMap::new();
        let mut invoke_map: RewriteMap<ir::Id> = HashMap::new();
        for (new_name, old_name, grouplist) in rename_list {
            for group_or_invoke in grouplist {
                match group_or_invoke {
                    GroupOrInvoke::Group(group) => {
                        grp_map.entry(group).or_default().push((
                            builder.component.find_cell(old_name).unwrap(),
                            builder.component.find_cell(new_name).unwrap(),
                        ))
                    }
                    GroupOrInvoke::Invoke(invoke) => {
                        invoke_map.entry(invoke.clone()).or_default().push((
                            builder.component.find_cell(old_name).unwrap(),
                            builder.component.find_cell(new_name).unwrap(),
                        ))
                    }
                }
            }
        }

        for (grp, rename_cells) in grp_map {
            let group = builder.component.find_group(grp).unwrap();
            let mut group_ref = group.borrow_mut();
            builder.rename_port_uses(&rename_cells, &mut group_ref.assignments)
        }

        self.invoke_map = invoke_map;
    }
}

impl Visitor for RegisterUnsharing {
    fn start(
        &mut self,
        comp: &mut ir::Component,
        sigs: &LibrarySignatures,
    ) -> VisResult {
        self.bookkeeper.replace(Bookkeeper::new(comp));
<<<<<<< HEAD
        let mut builder = ir::Builder::new(comp, sigs).generated();
=======
        let mut builder = Builder::new(comp, sigs);
>>>>>>> f6d55354

        let rename_list = self
            .bookkeeper
            .as_mut()
            .unwrap()
            .create_new_regs(&mut builder);

        self.bookkeeper
            .as_mut()
            .unwrap()
            .rename(&mut builder, &rename_list);

        Ok(Action::Continue)
    }

    fn invoke(
        &mut self,
        invoke: &mut ir::Invoke,
        _comp: &mut ir::Component,
        _sigs: &LibrarySignatures,
    ) -> VisResult {
        if let Some(name) = self
            .bookkeeper
            .as_ref()
            .unwrap()
            .analysis
            .meta
            .fetch_label(invoke)
        {
            let vec_array =
                &self.bookkeeper.as_ref().unwrap().invoke_map.get(&name);

            // only do rewrites if there is actually rewriting to do
            if let Some(rename_vec) = vec_array {
                replace_invoke_ports(invoke, rename_vec);
            }
        }

        Ok(Action::Continue)
    }
}

fn replace_invoke_ports(
    invoke: &mut ir::Invoke,
    rewrites: &[(RRC<ir::Cell>, RRC<ir::Cell>)],
) {
    let parent_matches = |port: &RRC<ir::Port>, cell: &RRC<ir::Cell>| -> bool {
        if let ir::PortParent::Cell(cell_wref) = &port.borrow().parent {
            Rc::ptr_eq(&cell_wref.upgrade(), cell)
        } else {
            false
        }
    };

    let get_port =
        |port: &RRC<ir::Port>, cell: &RRC<ir::Cell>| -> RRC<ir::Port> {
            Rc::clone(&cell.borrow().get(&port.borrow().name))
        };

    for (_name, port) in
        invoke.inputs.iter_mut().chain(invoke.outputs.iter_mut())
    {
        if let Some((_old, new)) = rewrites
            .iter()
            .find(|&(cell, _)| parent_matches(port, cell))
        {
            *port = get_port(port, new)
        }
    }
}<|MERGE_RESOLUTION|>--- conflicted
+++ resolved
@@ -155,11 +155,7 @@
         sigs: &LibrarySignatures,
     ) -> VisResult {
         self.bookkeeper.replace(Bookkeeper::new(comp));
-<<<<<<< HEAD
-        let mut builder = ir::Builder::new(comp, sigs).generated();
-=======
         let mut builder = Builder::new(comp, sigs);
->>>>>>> f6d55354
 
         let rename_list = self
             .bookkeeper
