use crate::errors;
<<<<<<< HEAD
use crate::lang::{
    ast,
    ast::{Control, Port},
    component::Component,
    context::Context,
};
use crate::passes::visitor::{Action, VisResult, Visitor};
=======
use crate::lang::{ast, component::Component, context::Context};
use crate::passes::visitor::{Action, Named, VisResult, Visitor};
>>>>>>> 7fc7375e

/// Pass that removes if statments where both branches are enables:
/// ```lisp
///    (if (@ cond port) (comps ...)
///        (enable A B ...)
///        (enable C B ...))
/// ```
/// It does this by connecting the condition port to all
/// the `valid` ports of the registers in the true branch
/// and connecting the inverse of the condition port to
/// the `valid` ports of the registers in the false branch
///
/// This pass currently does not support memories or other side
/// effecting components.
#[derive(Default)]
pub struct RemoveIf {}

impl Named for RemoveIf {
    fn name() -> &'static str {
        "remove-if"
    }

    fn description() -> &'static str {
        "remove simple if statements"
    }
}

impl Visitor for RemoveIf {
    fn finish_if(
        &mut self,
        con: &ast::If,
        this_comp: &mut Component,
        ctx: &Context,
    ) -> VisResult {
        // get node and port for the comparison component
        let (cmp_idx, cmp_port) = match &con.port {
            Port::Comp { component, port } => {
                (this_comp.structure.get_inst_index(&component)?, port)
            }
            Port::This { port } => {
                (this_comp.structure.get_io_index(&port)?, port)
            }
        };

        let add_structure_tbranch =
            |this_comp: &mut Component, en_comp: &ast::Id| {
                this_comp.structure.insert_edge(
                    cmp_idx,
                    &cmp_port,
                    this_comp.structure.get_inst_index(en_comp)?,
                    "valid",
                )
            };

        let add_structure_fbranch =
            |this_comp: &mut Component, en_comp: &ast::Id| {
                // XXX(sam) randomly generate this name
                let name = format!("{}_not", en_comp.as_ref());
                let neg_comp =
                    ctx.instantiate_primitive(&name, &"std_not".into(), &[1])?;
                let neg = this_comp.structure.add_primitive(
                    &name.into(),
                    "std_not",
                    &neg_comp,
                    &[1],
                );
                this_comp
                    .structure
                    .insert_edge(cmp_idx, &cmp_port, neg, "in")?;
                this_comp.structure.insert_edge(
                    neg,
                    "out",
                    this_comp.structure.get_inst_index(en_comp)?,
                    "valid",
                )
            };

        match (&*con.tbranch, &*con.fbranch) {
            (
                Control::Enable { data: tbranch },
                Control::Enable { data: fbranch },
            ) => {
                // if statement has the right form
                for en_comp in &tbranch.comps {
                    let sig = resolve_signature(this_comp, en_comp)?;
                    if sig.has_input("valid") {
                        add_structure_tbranch(this_comp, en_comp)?;
                    }
                }

                for en_comp in &fbranch.comps {
                    let sig = resolve_signature(this_comp, en_comp)?;
                    if sig.has_input("valid") {
                        add_structure_fbranch(this_comp, en_comp)?;
                    }
                }

                let tbranch_control = tbranch.comps.clone().into_iter();
                let fbranch_control = fbranch.comps.clone().into_iter();
                let fbranch_not_control = fbranch
                    .comps
                    .clone()
                    .into_iter()
                    .filter_map(|comp| {
                        resolve_signature(this_comp, &comp).map_or(
                            None,
                            |sig| {
                                if sig.has_input("valid") {
                                    Some(format!("{}_not", comp.as_ref()))
                                } else {
                                    None
                                }
                            },
                        )
                    })
                    .map(|s| s.into());

                let branch_control: Vec<ast::Id> = tbranch_control
                    .chain(fbranch_control)
                    .chain(fbranch_not_control)
                    .collect();

                let comps_seq = vec![
                    Control::enable(con.cond.clone()),
                    Control::enable(branch_control),
                ];

                Ok(Action::Change(Control::seq(comps_seq)))
            }
            _ => Ok(Action::Continue),
        }
    }
}

fn resolve_signature<'a>(
    this_comp: &'a mut Component,
    en_comp: &ast::Id,
) -> Result<&'a ast::Signature, errors::Error> {
    let sig = this_comp.resolved_sigs.get(en_comp);
    match sig {
        Some(sig) => Ok(sig),
        None => Err(errors::Error::UndefinedComponent(en_comp.clone())),
    }
}<|MERGE_RESOLUTION|>--- conflicted
+++ resolved
@@ -1,16 +1,8 @@
 use crate::errors;
-<<<<<<< HEAD
 use crate::lang::{
-    ast,
-    ast::{Control, Port},
-    component::Component,
-    context::Context,
+    ast, ast::Control, ast::Port, component::Component, context::Context,
 };
-use crate::passes::visitor::{Action, VisResult, Visitor};
-=======
-use crate::lang::{ast, component::Component, context::Context};
 use crate::passes::visitor::{Action, Named, VisResult, Visitor};
->>>>>>> 7fc7375e
 
 /// Pass that removes if statments where both branches are enables:
 /// ```lisp
