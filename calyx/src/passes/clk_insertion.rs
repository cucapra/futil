use crate::ir::{
    self,
    traversal::{Named, Visitor},
    LibrarySignatures,
};
use ir::traversal::{Action, VisResult};

#[derive(Default)]
/// Adds assignments from a components `clk` port to every
/// component that contains an input `clk` port.
pub struct ClkInsertion;

impl Named for ClkInsertion {
    fn name() -> &'static str {
        "clk-insertion"
    }

    fn description() -> &'static str {
        "inserts assignments from component clk to sub-component clk"
    }
}

impl Visitor for ClkInsertion {
    fn start(
        &mut self,
        comp: &mut ir::Component,
        sigs: &LibrarySignatures,
    ) -> VisResult {
<<<<<<< HEAD
        let builder = ir::Builder::new(comp, sigs).generated();
=======
        let builder = ir::Builder::new(comp, sigs);
>>>>>>> f6d55354

        for cell_ref in builder.component.cells.iter() {
            let cell = cell_ref.borrow();
            if let Some(port) = cell.find_with_attr("clk") {
                builder.component.continuous_assignments.push(
                    builder.build_assignment(
                        port,
                        builder
                            .component
                            .signature
                            .borrow()
                            .get_with_attr("clk"),
                        ir::Guard::True,
                    ),
                )
            }
        }

        // we don't need to traverse control
        Ok(Action::Stop)
    }
}<|MERGE_RESOLUTION|>--- conflicted
+++ resolved
@@ -26,23 +26,15 @@
         comp: &mut ir::Component,
         sigs: &LibrarySignatures,
     ) -> VisResult {
-<<<<<<< HEAD
-        let builder = ir::Builder::new(comp, sigs).generated();
-=======
         let builder = ir::Builder::new(comp, sigs);
->>>>>>> f6d55354
 
         for cell_ref in builder.component.cells.iter() {
             let cell = cell_ref.borrow();
-            if let Some(port) = cell.find_with_attr("clk") {
+            if let Some(port) = cell.find("clk") {
                 builder.component.continuous_assignments.push(
                     builder.build_assignment(
                         port,
-                        builder
-                            .component
-                            .signature
-                            .borrow()
-                            .get_with_attr("clk"),
+                        builder.component.signature.borrow().get("clk"),
                         ir::Guard::True,
                     ),
                 )
