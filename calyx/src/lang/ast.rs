--- conflicted
+++ resolved
@@ -1,15 +1,9 @@
 // Abstract Syntax Tree for Futil
-<<<<<<< HEAD
-use crate::errors::{Result, Span};
-use crate::lang::context::LibraryContext;
-use itertools::Itertools;
-=======
 use crate::errors::{Error, Result, Span};
 use crate::lang::{context::LibraryContext, structure::StructureGraph};
 use derivative::Derivative;
 use itertools::Itertools;
 use petgraph::graph::NodeIndex;
->>>>>>> f5847326
 use std::collections::HashMap;
 use std::hash::Hash;
 use std::ops::{BitAnd, BitOr, Not};
@@ -284,13 +278,8 @@
 /// The AST for GuardExprs
 #[derive(Clone, Debug, Hash, PartialEq, Eq, PartialOrd, Ord)]
 pub enum GuardExpr {
-<<<<<<< HEAD
-    And(Vec<Box<GuardExpr>>),
-    Or(Vec<Box<GuardExpr>>),
-=======
     And(Vec<GuardExpr>),
     Or(Vec<GuardExpr>),
->>>>>>> f5847326
     Eq(Box<GuardExpr>, Box<GuardExpr>),
     Neq(Box<GuardExpr>, Box<GuardExpr>),
     Gt(Box<GuardExpr>, Box<GuardExpr>),
@@ -302,18 +291,6 @@
 }
 
 impl GuardExpr {
-<<<<<<< HEAD
-    /// A convienent constructor for `GuardExpr::And`
-    /// that allows chaining construction `g.and(guard)`
-    pub fn and_vec(atoms: Vec<GuardExpr>) -> Self {
-        // Flatten any nested `And` inside the atoms.
-        let mut flat_atoms: Vec<Box<GuardExpr>> =
-            Vec::with_capacity(atoms.len());
-        for atom in atoms {
-            match atom {
-                GuardExpr::And(mut bs) => flat_atoms.append(&mut bs),
-                _ => flat_atoms.push(Box::new(atom)),
-=======
     /// Returns all the atoms at the leaves of the guard expression.
     pub fn all_atoms(&self) -> Vec<&Atom> {
         match self {
@@ -359,7 +336,6 @@
             match atom {
                 GuardExpr::And(mut bs) => flat_atoms.append(&mut bs),
                 _ => flat_atoms.push(atom),
->>>>>>> f5847326
             }
         }
 
@@ -367,11 +343,7 @@
         let uniqs = flat_atoms
             .into_iter()
             .unique()
-<<<<<<< HEAD
-            .filter(|atom| match **atom {
-=======
             .filter(|atom| match *atom {
->>>>>>> f5847326
                 GuardExpr::Atom(Atom::Num(BitNum { val: 1, .. })) => false,
                 _ => true,
             })
@@ -386,16 +358,6 @@
         GuardExpr::and_vec(vec![lhs, rhs])
     }
 
-<<<<<<< HEAD
-    pub fn or_vec(atoms: Vec<GuardExpr>) -> Self {
-        // Flatten nested `Or`
-        let mut flat_atoms: Vec<Box<GuardExpr>> =
-            Vec::with_capacity(atoms.len());
-        for atom in atoms {
-            match atom {
-                GuardExpr::Or(mut bs) => flat_atoms.append(&mut bs),
-                _ => flat_atoms.push(Box::new(atom)),
-=======
     pub fn or_vec(mut atoms: Vec<GuardExpr>) -> Self {
         // Early return if this is a trivial vector.
         if atoms.len() == 1 {
@@ -408,7 +370,6 @@
             match atom {
                 GuardExpr::Or(mut bs) => flat_atoms.append(&mut bs),
                 _ => flat_atoms.push(atom),
->>>>>>> f5847326
             }
         }
 
@@ -416,11 +377,7 @@
         let uniqs = flat_atoms
             .into_iter()
             .unique()
-<<<<<<< HEAD
-            .filter(|atom| match **atom {
-=======
             .filter(|atom| match *atom {
->>>>>>> f5847326
                 GuardExpr::Atom(Atom::Num(BitNum { val: 0, .. })) => false,
                 _ => true,
             })
@@ -432,25 +389,13 @@
     /// A convienent constructor for `GuardExpr::And`
     /// that allows chaining construction `g.and(guard)`
     pub fn or(lhs: GuardExpr, rhs: GuardExpr) -> Self {
-<<<<<<< HEAD
-        if let GuardExpr::Atom(Atom::Num(BitNum { val: 1, .. })) = lhs {
-            lhs
-        } else if let GuardExpr::Atom(Atom::Num(BitNum { val: 1, .. })) = rhs {
-            rhs
-        } else {
-            GuardExpr::or(lhs, rhs)
-        }
-=======
         GuardExpr::or_vec(vec![lhs, rhs])
->>>>>>> f5847326
     }
 
     pub fn eq(self, other: GuardExpr) -> Self {
         GuardExpr::Eq(Box::new(self), Box::new(other))
     }
 
-<<<<<<< HEAD
-=======
     pub fn neq(self, other: GuardExpr) -> Self {
         GuardExpr::Neq(Box::new(self), Box::new(other))
     }
@@ -471,7 +416,6 @@
         GuardExpr::Gt(Box::new(self), Box::new(other))
     }
 
->>>>>>> f5847326
     pub fn op_str(&self) -> String {
         match self {
             GuardExpr::And(_) => "&".to_string(),
