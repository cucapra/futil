//! IR Builder. Provides convience methods to build various parts of the internal
//! representation.
use crate::ir::{self, LibrarySignatures, RRC, WRC};
use smallvec::smallvec;
use std::cell::RefCell;
use std::rc::Rc;

/// IR builder.
/// Uses internal references to the component to construct and validate
/// constructs when needed.
/// By default, assumes that the cells are being added by a pass and marks
/// them with the `@generated` attribute.
///
/// In order to disable this behavior, call [[ir::Builder::not_generated()]].
pub struct Builder<'a> {
    /// Component for which this builder is constructing.
    pub component: &'a mut ir::Component,
    /// Library signatures.
    lib: &'a LibrarySignatures,
    /// Enable validation of components.
    /// Useful for debugging malformed AST errors.
    validate: bool,
    /// Cells added are generated during a compiler pass.
    generated: bool,
}

impl<'a> Builder<'a> {
    /// Instantiate a new builder using for a component.
    pub fn new(
        component: &'a mut ir::Component,
        lib: &'a LibrarySignatures,
    ) -> Self {
        Self {
            component,
            lib,
            validate: false,
<<<<<<< HEAD
            generated: false,
=======
            // By default, assume that builder is called from a pass
            generated: true,
>>>>>>> f6d55354
        }
    }

    /// Enable the validation flag on a builder.
    pub fn validate(mut self) -> Self {
        self.validate = true;
        self
    }

<<<<<<< HEAD
    /// Enable the generated flag on a builder.
    pub fn generated(mut self) -> Self {
        self.generated = true;
=======
    /// Disable the generated flag on the builder
    pub fn not_generated(mut self) -> Self {
        self.generated = false;
>>>>>>> f6d55354
        self
    }

    /// Construct a new group and add it to the Component.
    /// The group is guaranteed to start with `prefix`.
    /// Returns a reference to the group.
    pub fn add_group<S>(&mut self, prefix: S) -> RRC<ir::Group>
    where
        S: Into<ir::Id> + ToString + Clone,
    {
        let name = self.component.generate_name(prefix);

        // Check if there is a group with the same name.
        let group = Rc::new(RefCell::new(ir::Group {
            name,
            attributes: ir::Attributes::default(),
            holes: smallvec![],
            assignments: vec![],
        }));

        // Add default holes to the group.
        for (name, width) in &[("go", 1), ("done", 1)] {
            let hole = Rc::new(RefCell::new(ir::Port {
                name: ir::Id::from(*name),
                width: *width,
                direction: ir::Direction::Inout,
                parent: ir::PortParent::Group(WRC::from(&group)),
                attributes: ir::Attributes::default(),
            }));
            group.borrow_mut().holes.push(hole);
        }

        // Add the group to the component.
        self.component.groups.add(Rc::clone(&group));

        group
    }

    /// Return reference for a constant cell associated with the (val, width)
    /// pair, building and adding it to the component if needed..
    /// If the constant does not exist, it is added to the Context.
    pub fn add_constant(&mut self, val: u64, width: u64) -> RRC<ir::Cell> {
        let name = ir::Cell::constant_name(val, width);
        // If this constant has already been instantiated, return the relevant
        // cell.
        if let Some(cell) = self
            .component
            .cells
            .iter()
            .find(|&c| *c.borrow().name() == name)
        {
            return Rc::clone(cell);
        }

        // Construct this cell if it's not already present in the context.
        let cell = Self::cell_from_signature(
            name,
            ir::CellType::Constant { val, width },
            vec![(
                "out".into(),
                width,
                ir::Direction::Output,
                ir::Attributes::default(),
            )],
        );

        // Add constant to the Component.
        self.component.cells.add(Rc::clone(&cell));

        cell
    }

    /// Consturcts a primitive cell of type `primitive`.
    /// The name of the cell is guaranteed to start with `prefix`.
    /// Adds this cell to the underlying component and returns a reference
    /// to the Cell.
    ///
    /// For example:
    /// ```
    /// // Construct a std_reg.
    /// builder.add_primitive("fsm", "std_reg", vec![32]);
    /// ```
    pub fn add_primitive<S, P>(
        &mut self,
        prefix: S,
        primitive: P,
        param_values: &[u64],
    ) -> RRC<ir::Cell>
    where
        S: Into<ir::Id> + ToString + Clone,
        P: AsRef<str>,
    {
        let prim_id = ir::Id::from(primitive.as_ref());
        let prim = &self.lib.get_primitive(&prim_id);
        let (param_binding, ports) = prim
            .resolve(param_values)
            .expect("Failed to add primitive.");

        let name = self.component.generate_name(prefix);
        let cell = Self::cell_from_signature(
            name,
            ir::CellType::Primitive {
                name: prim_id,
                param_binding,
            },
            ports,
        );
        if self.generated {
            cell.borrow_mut().add_attribute("generated", 1);
        }
        self.component.cells.add(Rc::clone(&cell));
        cell
    }

    /// Construct an assignment.
    pub fn build_assignment(
        &self,
        dst: RRC<ir::Port>,
        src: RRC<ir::Port>,
        guard: ir::Guard,
    ) -> ir::Assignment {
        // Valid the ports if required.
        if self.validate {
            self.is_port_well_formed(&dst.borrow());
            self.is_port_well_formed(&src.borrow());
            guard
                .all_ports()
                .into_iter()
                .for_each(|p| self.is_port_well_formed(&p.borrow()));
        }
        // If the ports have different widths, error out.
        debug_assert!(
            src.borrow().width == dst.borrow().width,
            "Invalid assignment. `{}.{}' and `{}.{}' have different widths",
            src.borrow().get_parent_name(),
            src.borrow().name,
            dst.borrow().get_parent_name(),
            dst.borrow().name,
        );
        // If ports have the wrong directions, error out.
        debug_assert!(
            // Allow for both Input and Inout ports.
            src.borrow().direction != ir::Direction::Input,
            "Not an ouput port: {}.{}",
            src.borrow().get_parent_name(),
            src.borrow().name
        );
        debug_assert!(
            // Allow for both Input and Inout ports.
            dst.borrow().direction != ir::Direction::Output,
            "Not an input port: {}.{}",
            dst.borrow().get_parent_name(),
            dst.borrow().name
        );

        ir::Assignment {
            dst,
            src,
            guard: Box::new(guard),
        }
    }

    /// Rewrite all reads and writes from `cell` in the given assingments to
    /// the same ports on `new_cell`.
    ///
    /// For example, given with `cell = a` and `new_cell = b`
    /// ```
    /// a.in = a.done ? a.out;
    /// ```
    /// is rewritten to
    /// ```
    /// b.in = b.done ? b.out;
    /// ```
    pub fn rename_port_uses(
        &self,
        rewrites: &[(RRC<ir::Cell>, RRC<ir::Cell>)],
        assigns: &mut Vec<ir::Assignment>,
    ) {
        // Returns true if the port's parent in the given cell.
        let parent_matches =
            |port: &RRC<ir::Port>, cell: &RRC<ir::Cell>| -> bool {
                if let ir::PortParent::Cell(cell_wref) = &port.borrow().parent {
                    Rc::ptr_eq(&cell_wref.upgrade(), cell)
                } else {
                    false
                }
            };

        // Returns a reference to the port with the same name in cell.
        let get_port =
            |port: &RRC<ir::Port>, cell: &RRC<ir::Cell>| -> RRC<ir::Port> {
                Rc::clone(&cell.borrow().get(&port.borrow().name))
            };

        let rewrite_port = |port: &RRC<ir::Port>| -> Option<RRC<ir::Port>> {
            rewrites
                .iter()
                .find(|(cell, _)| parent_matches(port, cell))
                .map(|(_, new_cell)| get_port(port, new_cell))
        };

        for assign in assigns {
            if let Some(new_port) = rewrite_port(&assign.src) {
                assign.src = new_port;
            }
            if let Some(new_port) = rewrite_port(&assign.dst) {
                assign.dst = new_port;
            }
            assign
                .guard
                .for_each(&|port| rewrite_port(&port).map(ir::Guard::port));
        }
    }

    ///////////////////// Internal functions/////////////////////////////////
    /// VALIDATE: Check if the component contains the cell/group associated
    /// with the port exists in the Component.
    /// Validate methods panic! in order to generate a stacktrace to the
    /// offending code.
    fn is_port_well_formed(&self, port: &ir::Port) {
        match &port.parent {
            ir::PortParent::Cell(cell_wref) => {
                let cell_ref = cell_wref.internal.upgrade().expect("Weak reference to port's parent cell points to nothing. This usually means that the Component did not retain a pointer to the Cell.");

                let cell_name = &cell_ref.borrow().name;
                self.component.find_cell(cell_name).expect("Port's parent cell not present in the component. Add the cell to the component before using the Port.");
            }
            ir::PortParent::Group(group_wref) => {
                let group_ref = group_wref.internal.upgrade().expect("Weak reference to hole's parent group points to nothing. This usually means that the Component did not retain a pointer to the Group.");

                let group_name = &group_ref.borrow().name;
                self.component.find_group(group_name).expect("Hole's parent cell not present in the component. Add the group to the component before using the Hole.");
            }
        };
    }
    /// Construct a cell from input/output signature.
    /// Input and output port definition in the form (name, width).
    pub(super) fn cell_from_signature(
        name: ir::Id,
        typ: ir::CellType,
        ports: Vec<(ir::Id, u64, ir::Direction, ir::Attributes)>,
    ) -> RRC<ir::Cell> {
        let cell = Rc::new(RefCell::new(ir::Cell {
            name,
            ports: smallvec![],
            prototype: typ,
            // with_capacity(0) does not allocate space.
            // Same as HashMap::with_capacity
            attributes: ir::Attributes::default(),
        }));
        ports
            .into_iter()
            .for_each(|(name, width, direction, attributes)| {
                let port = Rc::new(RefCell::new(ir::Port {
                    name,
                    width,
                    direction,
                    parent: ir::PortParent::Cell(WRC::from(&cell)),
                    attributes,
                }));
                cell.borrow_mut().ports.push(port);
            });
        cell
    }
}<|MERGE_RESOLUTION|>--- conflicted
+++ resolved
@@ -34,12 +34,8 @@
             component,
             lib,
             validate: false,
-<<<<<<< HEAD
-            generated: false,
-=======
             // By default, assume that builder is called from a pass
             generated: true,
->>>>>>> f6d55354
         }
     }
 
@@ -49,15 +45,9 @@
         self
     }
 
-<<<<<<< HEAD
-    /// Enable the generated flag on a builder.
-    pub fn generated(mut self) -> Self {
-        self.generated = true;
-=======
     /// Disable the generated flag on the builder
     pub fn not_generated(mut self) -> Self {
         self.generated = false;
->>>>>>> f6d55354
         self
     }
 
