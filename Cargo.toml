[package]
name = "futil"
version = "0.1.0"
authors = [ "The FuTIL Authors" ]
edition = "2018"
build = false

[dependencies]
structopt = "~0.3"
calyx = { path = "calyx" }
pest = "2.0"
itertools = "0.9.0"
atty = "0.2.14"

[workspace]
<<<<<<< HEAD
members = ["calyx", "interp"]
exclude = ["site"]

[dev-dependencies]
criterion = {version = "0.3", features=["html_reports"]}

[[bench]]
name = "component-sharing"
harness = false
=======
members = ["calyx", "calyx-py-rust", "interp"]
exclude = ["site"]
>>>>>>> e06bf9d2
<|MERGE_RESOLUTION|>--- conflicted
+++ resolved
@@ -13,8 +13,7 @@
 atty = "0.2.14"
 
 [workspace]
-<<<<<<< HEAD
-members = ["calyx", "interp"]
+members = ["calyx", "calyx-py-rust", "interp"]
 exclude = ["site"]
 
 [dev-dependencies]
@@ -22,8 +21,4 @@
 
 [[bench]]
 name = "component-sharing"
-harness = false
-=======
-members = ["calyx", "calyx-py-rust", "interp"]
-exclude = ["site"]
->>>>>>> e06bf9d2
+harness = false