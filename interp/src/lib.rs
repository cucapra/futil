pub mod environment;
pub mod interpreter;
pub mod primitives;
<<<<<<< HEAD
pub mod update;
=======
pub mod stk_env;
pub mod values;

mod test;
mod utils;
>>>>>>> 726dc482
<|MERGE_RESOLUTION|>--- conflicted
+++ resolved
@@ -1,12 +1,8 @@
 pub mod environment;
 pub mod interpreter;
 pub mod primitives;
-<<<<<<< HEAD
-pub mod update;
-=======
 pub mod stk_env;
 pub mod values;
 
 mod test;
-mod utils;
->>>>>>> 726dc482
+mod utils;