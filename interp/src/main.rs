<<<<<<< HEAD
mod environment;
mod interpret_component;
mod interpret_control;
mod interpret_group;
mod interpreter;
mod primitives;
mod update;
mod values;

=======
>>>>>>> 18d49f3d
use calyx::{
    errors::{Error, FutilResult},
    frontend, ir,
    pass_manager::PassManager,
    utils::OutputFile,
};
<<<<<<< HEAD
use interpret_component::ComponentInterpreter;
use primitives::*;
=======
use interp::environment;
use interp::interpreter::interpret_component;
>>>>>>> 18d49f3d
use std::cell::RefCell;
use std::path::PathBuf;
use structopt::StructOpt;
use values::Value;

/// CLI Options
#[derive(Debug, StructOpt)]
#[structopt(name = "interpreter", about = "interpreter CLI")]
pub struct Opts {
    /// Input file
    #[structopt(parse(from_os_str))]
    pub file: Option<PathBuf>,

    /// Output file, default is stdout
    #[structopt(short = "o", long = "output", default_value)]
    pub output: OutputFile,

    /// Path to the primitives library
    #[structopt(long, short, default_value = "..")]
    pub lib_path: PathBuf,

    /// Component to interpret
    #[structopt(short = "c", long = "component", default_value = "main")]
    pub component: String,

    /// Group to interpret
    /// XX(karen): The user can specify a particular group to interpret,
    /// assuming the group is in `main` if not specified otherwise.
    #[structopt(short = "g", long = "group", default_value = "main")]
    pub group: String,
}

//first half of this is tests
/// Interpret a group from a Calyx program
fn main() -> FutilResult<()> {
    //make a Value with bitwidth >= # of bits in binnum of given u64
    let bit_width: usize = 5;
    let bit_value: usize = 12;
    let v1 = Value::from_init(bit_value, bit_width);
    println!("12 with bit width 5: {}", v1);
    let v2 = StdLsh::execute(v1);
    println!("12 shifted left: {}", v2);
    println!("5-bit v2 value as u64: {}", Value::as_u64(&v2));

    //make a Value with bitwdith < # of bits in binnum of given u64
    let v1 = Value::from_init(7 as usize, 3 as usize);
    println!("7 with bitwidth 3: {}", v1);
    let v2 = StdLsh::execute(v1);
    println!("7 shifted left: {}", v2);
    println!("3-bit v2 value as u64: {}", Value::as_u64(&v2));

    //PROBLEM: seems like we can only make values from usizes
    //for some reason the usize type annotation for bit_width is also affecting bit_value
    // StdAdd - does not overflow if done with 8 bits
    let add0 = Value::from_init(101 as usize, 8 as usize);
    let add1 = Value::from_init(99 as usize, 8 as usize);
    let res_add = StdAdd::execute(add0.clone(), add1.clone());
    println!("Result of adding {} and {}: {}", add0, add1, res_add);
    // StdSub
    let sub0 = Value::from_init(101 as usize, 7 as usize);
    let sub1 = Value::from_init(99 as usize, 7 as usize);
    let res_sub = StdSub::execute(sub0.clone(), sub1.clone());
    println!("Result of subtracting {} from {}: {}", sub1, sub0, res_sub);
    // StdSlice
    let slice = Value::from_init(101 as usize, 7 as usize);
    let width: usize = 4;
    let res_slice = StdSlice::execute(slice.clone(), width.clone());
    println!("Slicing {} to bitwidth {}: {}", slice, width, res_slice);
    // StdPad
    let pad = Value::from_init(101 as usize, 7 as usize);
    let width: usize = 9;
    let res_pad = StdPad::execute(pad.clone(), width.clone());
    println!("Padding {} to bitwidth {}: {}", pad, width, res_pad);

    //try out reading and writing to a register, and coordinating its read and write signals
    //remember that registers are mutable, not functional

    //try loading a register with a value of the right size, then too small, then too big
    let val = Value::from_init(16 as usize, 5 as usize);
    let mut reg1 = StdReg::new(5);
    reg1.set_write_en_high();
    reg1.load_value(val);
    reg1.set_write_en_low();
    reg1.set_done_high();
    println!(
        "just loaded reg1 (width 5) with val of 16, see val: {:?}",
        reg1.read_value()
    );
    reg1.set_write_en_high();
    reg1.load_u64(16);
    reg1.set_write_en_low();
    reg1.set_done_high();
    println!(
        "just loaded reg1 (width 5) with u64 16, see: {}",
        reg1.read_u64()
    );
    //same register, try loading while write en is low
    reg1.load_u64(15);
    println!(
        "just tried loading reg1 with 15 while write_en was low: {}",
        reg1.read_u64()
    );
    //now try loading in a value that is too big
    reg1.set_write_en_high();
    let val = Value::from_init(16 as usize, 4 as usize);
    reg1.load_value(val);
    reg1.set_write_en_low();
    reg1.set_done_high();
    println!(
        "just loaded reg1 (width 5) with val of 16 (width 4), see val: {:?}",
        reg1.read_value()
    );
    //now load a # that needs more than 5 bits, like 33:
    reg1.set_write_en_high();
    reg1.load_u64(33);
    println!(
        "just loaded reg1 (width 5) with u64 33, expecting [10001] see: {}",
        reg1.read_u64()
    );

    //test out the constants:
    let const_31 = StdConst::new_from_u64(5, 31);
    println!(
        "const_31 from u64 as u64: {} and as val: {:?}",
        const_31.read_u64(),
        const_31.read_val()
    );
    let val_31 = Value::from_init(31 as usize, 5 as usize);
    let const_31 = StdConst::new(5, val_31);
    println!(
        "const_31 from val as u64: {} and as val: {:?}",
        const_31.read_u64(),
        const_31.read_val()
    );
    // Logical Operators
    // StdNot
    let not0 = Value::from_init(10 as usize, 4 as usize);
    let res_not = StdNot::execute(not0.clone());
    println!("!{}: {}", not0, res_not);
    // StdAnd
    let and0 = Value::from_init(101 as usize, 7 as usize);
    let and1 = Value::from_init(78 as usize, 7 as usize);
    let res_and = StdAnd::execute(and0.clone(), and1.clone());
    println!("{} & {}: {}", and0, and1, res_and);
    // StdOr
    let or0 = Value::from_init(101 as usize, 7 as usize);
    let or1 = Value::from_init(78 as usize, 7 as usize);
    let res_or = StdOr::execute(or0.clone(), or1.clone());
    println!("{} | {}: {}", or0, or1, res_or);
    // StdXor
    let xor0 = Value::from_init(101 as usize, 7 as usize);
    let xor1 = Value::from_init(78 as usize, 7 as usize);
    let res_xor = StdXor::execute(xor0.clone(), xor1.clone());
    println!("{} ^ {}: {}", xor0, xor1, res_xor);

    // Comparison Operators
    // StdGt
    let gt0 = Value::from_init(101 as usize, 7 as usize);
    let gt1 = Value::from_init(78 as usize, 7 as usize);
    let res_gt = StdGt::execute(gt0.clone(), gt1.clone());
    println!("{} > {}: {}", gt0, gt1, res_gt);
    // StdLt
    let lt0 = Value::from_init(101 as usize, 7 as usize);
    let lt1 = Value::from_init(78 as usize, 7 as usize);
    let res_lt = StdLt::execute(lt0.clone(), lt1.clone());
    println!("{} < {}: {}", lt0, lt1, res_lt);
    // StdEq
    let eq0 = Value::from_init(101 as usize, 7 as usize);
    let eq1 = Value::from_init(78 as usize, 7 as usize);
    let res_eq = StdEq::execute(eq0.clone(), eq1.clone());
    println!("{} == {}: {}", eq0, eq1, res_eq);
    // StdNeq
    let neq0 = Value::from_init(101 as usize, 7 as usize);
    let neq1 = Value::from_init(78 as usize, 7 as usize);
    let res_neq = StdNeq::execute(neq0.clone(), neq1.clone());
    println!("{} != {}: {}", neq0, neq1, res_neq);
    // StdGe
    let ge0 = Value::from_init(78 as usize, 7 as usize);
    let ge1 = Value::from_init(78 as usize, 7 as usize);
    let res_ge = StdGe::execute(ge0.clone(), ge1.clone());
    println!("{} >= {}: {}", ge0, ge1, res_ge);
    // StdLe
    let le0 = Value::from_init(99 as usize, 7 as usize);
    let le1 = Value::from_init(101 as usize, 7 as usize);
    let res_le = StdLe::execute(le0.clone(), le1.clone());
    println!("{} <= {}: {}", le0, le1, res_le);

    let opts = Opts::from_args();

    // Construct IR
    let namespace = frontend::NamespaceDef::new(&opts.file, &opts.lib_path)?;
    let ir = ir::from_ast::ast_to_ir(namespace, false, false)?;

    let ctx = ir::RRC::new(RefCell::new(ir));

    let pm = PassManager::default_passes()?;

    pm.execute_plan(&mut ctx.borrow_mut(), &["validate".to_string()], &[])?;

    let env = environment::Environment::init(&ctx);

    // Get main component; assuming that opts.component is main
    // TODO: handle when component, group are not default values

    let ctx_ref: &ir::Context = &ctx.borrow();
    let main_component = ctx_ref
        .components
        .iter()
        .find(|&cm| cm.name == "main")
        .ok_or_else(|| {
            Error::Impossible("Cannot find main component".to_string())
        })?;

    match interpret_component(main_component, env) {
        Ok(e) => {
            e.print_env();
            Ok(())
        }
        Err(err) => FutilResult::Err(err),
    }
}<|MERGE_RESOLUTION|>--- conflicted
+++ resolved
@@ -1,28 +1,11 @@
-<<<<<<< HEAD
-mod environment;
-mod interpret_component;
-mod interpret_control;
-mod interpret_group;
-mod interpreter;
-mod primitives;
-mod update;
-mod values;
-
-=======
->>>>>>> 18d49f3d
 use calyx::{
     errors::{Error, FutilResult},
     frontend, ir,
     pass_manager::PassManager,
     utils::OutputFile,
 };
-<<<<<<< HEAD
-use interpret_component::ComponentInterpreter;
-use primitives::*;
-=======
 use interp::environment;
 use interp::interpreter::interpret_component;
->>>>>>> 18d49f3d
 use std::cell::RefCell;
 use std::path::PathBuf;
 use structopt::StructOpt;
