//! Environment for interpreter.

use super::stk_env::Smoosher;
<<<<<<< HEAD
=======
use super::utils::MemoryMap;
>>>>>>> 0071cbd0
use super::{primitives, primitives::Primitive, values::Value};
use calyx::ir::{self, RRC};
use serde::Serialize;
use std::cell::RefCell;
use std::collections::{BTreeMap, HashMap};
use std::rc::Rc;

/// A raw pointer reference to a cell. Can only be used as a key, but cannot be
/// used to access the cell itself
type ConstCell = *const ir::Cell;

/// A raw pointer reference to a port. As with cell, it is only suitable for use
/// as a key and cannot be used to access the port itself
type ConstPort = *const ir::Port;

/// A map defining primitive implementations for Cells. As it is keyed by
/// CellRefs the lifetime of the keys is independent of the actual cells
type PrimitiveMap = RRC<HashMap<ConstCell, primitives::Primitive>>;

/// A map defining values for ports. As it is keyed by PortRefs, the lifetime of
/// the keys is independent of the ports. However as a result it is flat, rather
/// than heirarchical which simplifies the access interface
type PortValMap = Smoosher<ConstPort, Value>;

/// The environment to interpret a Calyx program.
#[derive(Debug)]
pub struct InterpreterState {
    ///clock count
    pub clk: u64,

    ///mapping from cells to prims
    pub cell_prim_map: PrimitiveMap,

    ///use raw pointers for hashmap: ports to values
    //this is a Smoosher (see stk_env.rs)
    pub pv_map: PortValMap,

    /// A reference to the context.
    pub context: ir::RRC<ir::Context>,
}

/// Helper functions for the environment.
impl InterpreterState {
    /// Construct an environment
    /// ctx : A context from the IR
    pub fn init(ctx: &ir::RRC<ir::Context>, mems: &Option<MemoryMap>) -> Self {
        Self {
            context: ctx.clone(),
            clk: 0,
            pv_map: InterpreterState::construct_pv_map(&ctx.borrow()),
<<<<<<< HEAD
            cell_prim_map: InterpreterState::construct_cp_map(&ctx.borrow()),
=======
            cell_prim_map: InterpreterState::construct_cp_map(
                &ctx.borrow(),
                mems,
            ),
>>>>>>> 0071cbd0
        }
    }

    pub fn insert(&mut self, port: ConstPort, value: Value) {
        self.pv_map.set(port, value);
    }

    //all of these use parameters as values for constuctors
    fn construct_cp_map(
        ctx: &ir::Context,
        mems: &Option<MemoryMap>,
    ) -> PrimitiveMap {
        let mut map = HashMap::new();
        for comp in &ctx.components {
            for cell in comp.cells.iter() {
                let cl: &ir::Cell = &cell.borrow();
                let cell_name = cl.name();

                if let ir::CellType::Primitive { name, .. } = &cl.prototype {
                    match name.as_ref() {
                        "std_reg" => {
                            let reg = primitives::StdReg::new(
                                cl.get_parameter("WIDTH").unwrap(),
                            );
                            map.insert(cl as ConstCell, Primitive::StdReg(reg));
                        }
                        "std_const" => {
                            let width = cl.get_parameter("WIDTH").unwrap();
                            let cst = primitives::StdConst::new(
                                width,
                                Value::try_from_init(
                                    cl.get_parameter("VALUE").unwrap(),
                                    width,
                                )
                                .unwrap(),
                            );
                            map.insert(
                                cl as ConstCell,
                                Primitive::StdConst(cst),
                            );
                        }
                        "std_lsh" => {
                            let width = cl.get_parameter("WIDTH").unwrap();
                            let lsh = primitives::StdLsh::new(width);
                            map.insert(cl as ConstCell, Primitive::StdLsh(lsh));
                        }
                        "std_rsh" => {
                            let width = cl.get_parameter("WIDTH").unwrap();
                            let rsh = primitives::StdRsh::new(width);
                            map.insert(cl as ConstCell, Primitive::StdRsh(rsh));
                        }
                        "std_add" => {
                            let adder = primitives::StdAdd::new(
                                cl.get_parameter("WIDTH").unwrap(),
                            );
                            map.insert(
                                cl as ConstCell,
                                Primitive::StdAdd(adder),
                            );
                        }
                        "std_sub" => {
                            let width = cl.get_parameter("WIDTH").unwrap();
                            let sub = primitives::StdSub::new(width);
                            map.insert(cl as ConstCell, Primitive::StdSub(sub));
                        }
                        "std_slice" => {
                            let slc = primitives::StdSlice::new(
                                cl.get_parameter("IN_WIDTH").unwrap(),
                                cl.get_parameter("OUT_WIDTH").unwrap(),
                            );
                            map.insert(
                                cl as ConstCell,
                                Primitive::StdSlice(slc),
                            );
                        }
                        "std_pad" => {
                            let pad = primitives::StdPad::new(
                                cl.get_parameter("IN_WIDTH").unwrap(),
                                cl.get_parameter("OUT_WIDTH").unwrap(),
                            );
                            map.insert(cl as ConstCell, Primitive::StdPad(pad));
                        }
                        "std_not" => {
                            let not = primitives::StdNot::new(
                                cl.get_parameter("WIDTH").unwrap(),
                            );
                            map.insert(cl as ConstCell, Primitive::StdNot(not));
                        }
                        "std_and" => {
                            let and = primitives::StdAnd::new(
                                cl.get_parameter("WIDTH").unwrap(),
                            );
                            map.insert(cl as ConstCell, Primitive::StdAnd(and));
                        }
                        "std_or" => {
                            let or = primitives::StdOr::new(
                                cl.get_parameter("WIDTH").unwrap(),
                            );
                            map.insert(cl as ConstCell, Primitive::StdOr(or));
                        }
                        "std_xor" => {
                            let xor = primitives::StdXor::new(
                                cl.get_parameter("WIDTH").unwrap(),
                            );
                            map.insert(cl as ConstCell, Primitive::StdXor(xor));
                        }
                        "std_ge" => {
                            let ge = primitives::StdGe::new(
                                cl.get_parameter("WIDTH").unwrap(),
                            );
                            map.insert(cl as ConstCell, Primitive::StdGe(ge));
                        }
                        "std_gt" => {
                            let gt = primitives::StdGt::new(
                                cl.get_parameter("WIDTH").unwrap(),
                            );
                            map.insert(cl as ConstCell, Primitive::StdGt(gt));
                        }
                        "std_eq" => {
                            let eq = primitives::StdEq::new(
                                cl.get_parameter("WIDTH").unwrap(),
                            );
                            map.insert(cl as ConstCell, Primitive::StdEq(eq));
                        }
                        "std_neq" => {
                            let neq = primitives::StdNeq::new(
                                cl.get_parameter("WIDTH").unwrap(),
                            );
                            map.insert(cl as ConstCell, Primitive::StdNeq(neq));
                        }
                        "std_le" => {
                            let le = primitives::StdLe::new(
                                cl.get_parameter("WIDTH").unwrap(),
                            );
                            map.insert(cl as ConstCell, Primitive::StdLe(le));
                        }
                        "std_lt" => {
                            let lt = primitives::StdLt::new(
                                cl.get_parameter("WIDTH").unwrap(),
                            );
                            map.insert(cl as ConstCell, Primitive::StdLt(lt));
                        }
                        "std_mem_d1" => {
                            let mut m1 = primitives::StdMemD1::new(
                                cl.get_parameter("WIDTH").unwrap(),
                                cl.get_parameter("SIZE").unwrap(),
                                cl.get_parameter("IDX_SIZE").unwrap(),
                            );
<<<<<<< HEAD
=======
                            if let Some(v) = mems
                                .as_ref()
                                .map(|x| x.get(cell_name))
                                .flatten()
                            {
                                m1.initialize_memory(v)
                            }

>>>>>>> 0071cbd0
                            map.insert(
                                cl as ConstCell,
                                Primitive::StdMemD1(m1),
                            );
                        }
                        "std_mem_d2" => {
                            let mut m2 = primitives::StdMemD2::new(
                                cl.get_parameter("WIDTH").unwrap(),
                                cl.get_parameter("D0_SIZE").unwrap(),
                                cl.get_parameter("D1_SIZE").unwrap(),
                                cl.get_parameter("D0_IDX_SIZE").unwrap(),
                                cl.get_parameter("D1_IDX_SIZE").unwrap(),
                            );
<<<<<<< HEAD
=======

                            if let Some(v) = mems
                                .as_ref()
                                .map(|x| x.get(cell_name))
                                .flatten()
                            {
                                m2.initialize_memory(v)
                            }

>>>>>>> 0071cbd0
                            map.insert(
                                cl as ConstCell,
                                Primitive::StdMemD2(m2),
                            );
                        }
                        "std_mem_d3" => {
                            let mut m3 = primitives::StdMemD3::new(
                                cl.get_parameter("WIDTH").unwrap(),
                                cl.get_parameter("D0_SIZE").unwrap(),
                                cl.get_parameter("D1_SIZE").unwrap(),
                                cl.get_parameter("D2_SIZE").unwrap(),
                                cl.get_parameter("D0_IDX_SIZE").unwrap(),
                                cl.get_parameter("D1_IDX_SIZE").unwrap(),
                                cl.get_parameter("D2_IDX_SIZE").unwrap(),
                            );
<<<<<<< HEAD
=======

                            if let Some(v) = mems
                                .as_ref()
                                .map(|x| x.get(cell_name))
                                .flatten()
                            {
                                m3.initialize_memory(v)
                            }

>>>>>>> 0071cbd0
                            map.insert(
                                cl as ConstCell,
                                Primitive::StdMemD3(m3),
                            );
                        }
                        "std_mem_d4" => {
                            let mut m4 = primitives::StdMemD4::new(
                                cl.get_parameter("WIDTH").unwrap(),
                                cl.get_parameter("D0_SIZE").unwrap(),
                                cl.get_parameter("D1_SIZE").unwrap(),
                                cl.get_parameter("D2_SIZE").unwrap(),
                                cl.get_parameter("D3_SIZE").unwrap(),
                                cl.get_parameter("D0_IDX_SIZE").unwrap(),
                                cl.get_parameter("D1_IDX_SIZE").unwrap(),
                                cl.get_parameter("D2_IDX_SIZE").unwrap(),
                                cl.get_parameter("D3_IDX_SIZE").unwrap(),
                            );
<<<<<<< HEAD
=======

                            if let Some(v) = mems
                                .as_ref()
                                .map(|x| x.get(cell_name))
                                .flatten()
                            {
                                m4.initialize_memory(v)
                            }

>>>>>>> 0071cbd0
                            map.insert(
                                cl as ConstCell,
                                Primitive::StdMemD4(m4),
                            );
                        }
                        e => panic!("Unknown primitive {}", e),
                    }
                }
            }
        }
        Rc::new(RefCell::new(map))
    }

    fn construct_pv_map(ctx: &ir::Context) -> PortValMap {
        let mut map = HashMap::new();
        for comp in &ctx.components {
            for port in comp.signature.borrow().ports.iter() {
                let pt: &ir::Port = &port.borrow();
                map.insert(
                    pt as *const ir::Port,
                    Value::try_from_init(0, 1).unwrap(),
                );
            }
            for group in comp.groups.iter() {
                let grp = group.borrow();
                for hole in &grp.holes {
                    let pt: &ir::Port = &hole.borrow();
                    map.insert(
                        pt as ConstPort,
                        Value::try_from_init(0, 1).unwrap(),
                    );
                }
            }
            for cell in comp.cells.iter() {
                //also iterate over groups cuz they also have ports
                //iterate over ports, getting their value and putting into map
                let cll = cell.borrow();
                match &cll.prototype {
                    ir::CellType::Constant { val, width } => {
                        for port in &cll.ports {
                            let pt: &ir::Port = &port.borrow();
                            map.insert(
                                pt as ConstPort,
                                Value::try_from_init(*val, *width).unwrap(),
                            );
                        }
                    }
                    ir::CellType::Primitive { .. } => {
                        for port in &cll.ports {
                            let pt: &ir::Port = &port.borrow();
                            map.insert(
                                pt as ConstPort,
                                Value::try_from_init(
                                    cll.get_parameter("VALUE")
                                        .unwrap_or_default(),
                                    pt.width,
                                )
                                .unwrap(),
                            );
                        }
                    }
                    ir::CellType::Component { .. } => {
                        for port in &cll.ports {
                            let pt: &ir::Port = &port.borrow();
                            map.insert(
                                pt as ConstPort,
                                Value::try_from_init(0, 0).unwrap(),
                            );
                        }
                    }
                    _ => unreachable!(),
                }
            }
        }
        map.into()
    }

    /// Return the value associated with a component's port.
    pub fn get_from_port(&self, port: &ir::Port) -> &Value {
        &self.pv_map.get(&(port as ConstPort)).unwrap()
<<<<<<< HEAD
=======
    }

    pub fn get_from_const_port(&self, port: *const ir::Port) -> &Value {
        &self.pv_map.get(&port).unwrap()
>>>>>>> 0071cbd0
    }

    /// Gets the cell in a component based on the name;
    /// XXX: similar to find_cell in component.rs
    /// Does this function *need* to be in environment?
    pub fn get_cell(
        &self,
        comp: &ir::Id,
        cell: &ir::Id,
    ) -> Option<ir::RRC<ir::Cell>> {
        let a = self.context.borrow();
        let temp = a.components.iter().find(|cm| cm.name == *comp)?;
        temp.find_cell(&(cell.id))
    }

    /// Outputs the cell state;
    ///TODO (write to a specified output in the future) We could do the printing
    ///of values here for tracing purposes as discussed. Could also have a
    ///separate DS that we could put the cell states into for more custom tracing
    pub fn print_env(&self) {
        println!("{}", serde_json::to_string_pretty(&self).unwrap());
    }

    pub fn cell_is_comb(&self, cell: &ir::Cell) -> bool {
        self.cell_prim_map
            .borrow()
            .get(&(cell as ConstCell))
            .unwrap()
            .is_comb()
    }

    pub fn fork(&mut self) -> Self {
<<<<<<< HEAD
        let other_pv_map = if self.pv_map.top().is_empty() {
            self.pv_map.fork_from_tail()
        } else {
            self.pv_map.fork()
        };
        Self {
            clk: self.clk,
            cell_prim_map: Rc::clone(&self.cell_prim_map),
            pv_map: other_pv_map,
=======
        Self {
            clk: self.clk,
            cell_prim_map: Rc::clone(&self.cell_prim_map),
            pv_map: self.pv_map.fork(),
>>>>>>> 0071cbd0
            context: Rc::clone(&self.context),
        }
    }
}

impl Serialize for InterpreterState {
    fn serialize<S>(&self, serializer: S) -> Result<S::Ok, S::Error>
    where
        S: serde::Serializer,
    {
        let ctx: &ir::Context = &self.context.borrow();

        let cell_prim_map = self.cell_prim_map.borrow();

        let bmap: BTreeMap<_, _> = ctx
            .components
            .iter()
            .map(|comp| {
                let inner_map: BTreeMap<_, _> = comp
                    .cells
                    .iter()
                    .map(|cell| {
                        let inner_map: BTreeMap<_, _> = cell
                            .borrow()
                            .ports
                            .iter()
                            .map(|port| {
                                (
                                    port.borrow().name.clone(),
                                    self.get_from_port(&port.borrow()).as_u64(),
                                )
                            })
                            .collect();
                        (cell.borrow().name().clone(), inner_map)
                    })
                    .collect();
                (comp.name.clone(), inner_map)
            })
            .collect();

        let cell_map: BTreeMap<_, _> = ctx
            .components
            .iter()
            .map(|comp| {
                let inner_map: BTreeMap<_, _> = comp
                    .cells
                    .iter()
                    .filter_map(|cell| {
                        if let Some(prim) = cell_prim_map
                            .get(&(&cell.borrow() as &ir::Cell as ConstCell))
                        {
                            if !prim.is_comb() {
                                return Some((
                                    cell.borrow().name().clone(),
                                    prim,
                                ));
                            }
                        }
                        None
                    })
                    .collect();
                (comp.name.clone(), inner_map)
            })
            .collect();

        let p = Printable {
            ports: bmap,
            memories: cell_map,
        };
        p.serialize(serializer)
    }
}

#[derive(Serialize)]
struct Printable<'a> {
    ports: BTreeMap<ir::Id, BTreeMap<ir::Id, BTreeMap<ir::Id, u64>>>,
    memories: BTreeMap<ir::Id, BTreeMap<ir::Id, &'a Primitive>>,
}<|MERGE_RESOLUTION|>--- conflicted
+++ resolved
@@ -1,10 +1,7 @@
 //! Environment for interpreter.
 
 use super::stk_env::Smoosher;
-<<<<<<< HEAD
-=======
 use super::utils::MemoryMap;
->>>>>>> 0071cbd0
 use super::{primitives, primitives::Primitive, values::Value};
 use calyx::ir::{self, RRC};
 use serde::Serialize;
@@ -55,14 +52,10 @@
             context: ctx.clone(),
             clk: 0,
             pv_map: InterpreterState::construct_pv_map(&ctx.borrow()),
-<<<<<<< HEAD
-            cell_prim_map: InterpreterState::construct_cp_map(&ctx.borrow()),
-=======
             cell_prim_map: InterpreterState::construct_cp_map(
                 &ctx.borrow(),
                 mems,
             ),
->>>>>>> 0071cbd0
         }
     }
 
@@ -211,8 +204,6 @@
                                 cl.get_parameter("SIZE").unwrap(),
                                 cl.get_parameter("IDX_SIZE").unwrap(),
                             );
-<<<<<<< HEAD
-=======
                             if let Some(v) = mems
                                 .as_ref()
                                 .map(|x| x.get(cell_name))
@@ -221,7 +212,6 @@
                                 m1.initialize_memory(v)
                             }
 
->>>>>>> 0071cbd0
                             map.insert(
                                 cl as ConstCell,
                                 Primitive::StdMemD1(m1),
@@ -235,8 +225,6 @@
                                 cl.get_parameter("D0_IDX_SIZE").unwrap(),
                                 cl.get_parameter("D1_IDX_SIZE").unwrap(),
                             );
-<<<<<<< HEAD
-=======
 
                             if let Some(v) = mems
                                 .as_ref()
@@ -246,7 +234,6 @@
                                 m2.initialize_memory(v)
                             }
 
->>>>>>> 0071cbd0
                             map.insert(
                                 cl as ConstCell,
                                 Primitive::StdMemD2(m2),
@@ -262,8 +249,6 @@
                                 cl.get_parameter("D1_IDX_SIZE").unwrap(),
                                 cl.get_parameter("D2_IDX_SIZE").unwrap(),
                             );
-<<<<<<< HEAD
-=======
 
                             if let Some(v) = mems
                                 .as_ref()
@@ -273,7 +258,6 @@
                                 m3.initialize_memory(v)
                             }
 
->>>>>>> 0071cbd0
                             map.insert(
                                 cl as ConstCell,
                                 Primitive::StdMemD3(m3),
@@ -291,8 +275,6 @@
                                 cl.get_parameter("D2_IDX_SIZE").unwrap(),
                                 cl.get_parameter("D3_IDX_SIZE").unwrap(),
                             );
-<<<<<<< HEAD
-=======
 
                             if let Some(v) = mems
                                 .as_ref()
@@ -302,7 +284,6 @@
                                 m4.initialize_memory(v)
                             }
 
->>>>>>> 0071cbd0
                             map.insert(
                                 cl as ConstCell,
                                 Primitive::StdMemD4(m4),
@@ -383,13 +364,10 @@
     /// Return the value associated with a component's port.
     pub fn get_from_port(&self, port: &ir::Port) -> &Value {
         &self.pv_map.get(&(port as ConstPort)).unwrap()
-<<<<<<< HEAD
-=======
     }
 
     pub fn get_from_const_port(&self, port: *const ir::Port) -> &Value {
         &self.pv_map.get(&port).unwrap()
->>>>>>> 0071cbd0
     }
 
     /// Gets the cell in a component based on the name;
@@ -422,7 +400,6 @@
     }
 
     pub fn fork(&mut self) -> Self {
-<<<<<<< HEAD
         let other_pv_map = if self.pv_map.top().is_empty() {
             self.pv_map.fork_from_tail()
         } else {
@@ -432,12 +409,6 @@
             clk: self.clk,
             cell_prim_map: Rc::clone(&self.cell_prim_map),
             pv_map: other_pv_map,
-=======
-        Self {
-            clk: self.clk,
-            cell_prim_map: Rc::clone(&self.cell_prim_map),
-            pv_map: self.pv_map.fork(),
->>>>>>> 0071cbd0
             context: Rc::clone(&self.context),
         }
     }
