--- conflicted
+++ resolved
@@ -119,22 +119,12 @@
         map
     }
 
-<<<<<<< HEAD
-    /// Gets the cell based on the name;
-    /// XXX: similar to find_cell in component.rs
-    pub fn get_cell(&self, cell: &ir::Id) -> Option<ir::RRC<ir::Cell>> {
-        self.cells
-            .values()
-            .find(|&g| g.borrow().name() == cell)
-            .map(|r| Rc::clone(r))
-=======
     /// Outputs the cell state;
     ///TODO (write to a specified output in the future) We could do the printing
     ///of values here for tracing purposes as discussed. Could also have a
     ///separate DS that we could put the cell states into for more custom tracing
     pub fn print_env(&self) {
         println!("{}", serde_json::to_string_pretty(&self).unwrap());
->>>>>>> 18d49f3d
     }
 }
 
