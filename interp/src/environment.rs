//! Environment for interpreter.

<<<<<<< HEAD
use super::{primitives, values::Value};
use bitvec::prelude::*;
use calyx::{errors::FutilResult, ir};
=======
//use super::{primitives, update};
use calyx::{ir, ir::CloneName};
>>>>>>> 469e4755
use serde::Serialize;
use std::collections::BTreeMap;
use std::collections::HashMap;
use std::convert::TryInto;
//use std::rc::Rc;

#[derive(Clone, Debug)]
pub struct Update {
    /// The cell to be updated
    pub cell: ir::Id,
    /// The vector of input ports
    pub inputs: Vec<ir::Id>,
    /// The vector of output ports
    pub outputs: Vec<ir::Id>,
    /// Map of intermediate variables
    /// (could refer to a port or it could be "new", e.g. in the sqrt)
    pub vars: HashMap<ir::Id, u64>,
}

/// Queue of updates.
#[derive(Clone, Debug)]
pub struct UpdateQueue {
    pub component: ir::Id,
    pub updates: Vec<Update>,
}

impl UpdateQueue {
    // TODO: incomplete
    pub fn init(component: ir::Id) -> Self {
        Self {
            component,
            updates: Vec::new(),
            // let mut temp = Vec::new();
            // self.updates = temp;  }
        }
    }
    /// Initializes values for the update queue, i.e. for non-combinational cells
    /// inputs : Vector of input...
    /// outputs : Vector of output...
    /// env : Environment
    #[allow(clippy::unnecessary_unwrap)]
    pub fn init_cells(
        mut self,
        cell: &ir::Id,
        inputs: Vec<ir::Id>,
        outputs: Vec<ir::Id>,
        env: Environment,
    ) -> Self {
        let cell_r = env
            .get_cell(&self.component, cell)
            .unwrap_or_else(|| panic!("Cannot find cell with name"));
        // get the cell type
        match cell_r.borrow().type_name() {
            None => panic!("bad"),
            Some(ct) => match ct.id.as_str() {
                "std_sqrt" => { //:(
                     // has intermediate steps/computation
                }
                "std_reg" => {
                    let map: HashMap<ir::Id, u64> = HashMap::new();
                    // reg.in = dst port should go here
                    self.add_update(cell.clone(), inputs, outputs, map);
                }
                "std_mem_d1" => {
                    let map: HashMap<ir::Id, u64> = HashMap::new();
                    self.add_update(cell.clone(), inputs, outputs, map);
                }
                _ => panic!(
                    "attempted to initalize an update for a combinational cell"
                ),
            },
        }
        self
    }

    /// Adds an update to the update queue; TODO; ok to drop prev and next?
    pub fn add_update(
        &mut self,
        ucell: ir::Id,
        uinput: Vec<ir::Id>,
        uoutput: Vec<ir::Id>,
        uvars: HashMap<ir::Id, u64>,
    ) {
        //println!("add update!");
        let update = Update {
            cell: ucell,
            inputs: uinput,
            outputs: uoutput,
            vars: uvars,
        };
        self.updates.push(update);
    }

    /// Convenience function to remove a particular cell's update from the update queue
    /// TODO: what if I have reg0.in = (4) and reg0.in = (5) in the program?
    pub fn _remove_update(&mut self, ucell: &ir::Id) {
        self.updates.retain(|u| u.cell != ucell);
    }

    /// Simulates a clock cycle by executing the stored updates.
    pub fn do_tick(self, environment: Environment) -> FutilResult<Environment> {
        let mut env = environment;
        let uq = self.updates.clone();
        // iterate through each update
        for update in uq {
            let updated = primitives::update_cell_state(
                &update.cell,
                &update.inputs,
                &update.outputs,
                &(env.clone()),
                self.component.clone(),
            )?;
            env = updated.clone();
        }
        Ok(env)
    }
}

/// The environment to interpret a Calyx program.
#[derive(Clone, Debug)]
pub struct Environment {
    /// Stores values of context.
    /// Maps component names to a mapping from the component's cell names to their ports' values.
    pub map: HashMap<ir::Id, HashMap<ir::Id, HashMap<ir::Id, Value>>>,

    pub clk: u64,
    ///mapping from cells to prims
    ///clock count
    ///use raw pointers for hashmap: ports to values
    pub pv_map: HashMap<*const ir::Port, Value>,

    /// A reference to the context.
    pub context: ir::RRC<ir::Context>,
}

/// Helper functions for the environment.
impl Environment {
    /// Construct an environment
    /// ctx : A context from the IR
    pub fn init(ctx: &ir::RRC<ir::Context>) -> Self {
        Self {
            map: Environment::construct_map(&ctx.borrow()),
            context: ctx.clone(),
            clk: 0,
            pv_map: Environment::construct_pv_map(),
        }
    }

    fn construct_pv_map() -> HashMap<*const ir::Port, Value> {
        todo!();
    }

    /// Returns the value on a port, in a component's cell.
    // XXX(rachit): Deprecate this method in favor of `get_from_port`
    pub fn get(
        &self,
        component: &ir::Id,
        cell: &ir::Id,
        port: &ir::Id,
    ) -> Value {
        self.map[component][cell][port]
    }

    /// Return the value associated with a component's port.
    pub fn get_from_port(&self, component: &ir::Id, port: &ir::Port) -> Value {
        if port.is_hole() {
            panic!("Cannot get value from hole")
        }
        self.map[component][&port.get_parent_name()][&port.name]
    }

    /// Puts a mapping from component to cell to port to val into map.
    pub fn put(
        &mut self,
        comp: &ir::Id,
        cell: &ir::Id,
        port: &ir::Id,
        val: Value,
    ) {
        self.map
            .entry(comp.clone())
            .or_default()
            .entry(cell.clone())
            .or_default()
            .insert(port.clone(), val);
    }

    /// Puts a mapping from component to cell to port to val into map.
    /// Should this function return the modified environment instead?
    pub fn _put_cell(
        &mut self,
        comp: &ir::Id,
        cellport: HashMap<ir::Id, Value>,
    ) {
        self.map
            .entry(comp.clone())
            .or_default()
            .insert(comp.clone(), cellport);
    }

    /// Gets the cell in a component based on the name;
    /// XXX: similar to find_cell in component.rs
    /// Does this function *need* to be in environment?
    pub fn get_cell(
        &self,
        comp: &ir::Id,
        cell: &ir::Id,
    ) -> Option<ir::RRC<ir::Cell>> {
        let a = self.context.borrow();
        let temp = a.components.iter().find(|cm| cm.name == *comp)?;
        temp.find_cell(&(cell.id))
    }

    /// Maps components to maps from cell ids to a map from the cell's ports' ids to port values
    fn construct_map(
        context: &ir::Context,
    ) -> HashMap<ir::Id, HashMap<ir::Id, HashMap<ir::Id, Value>>> {
        let mut map = HashMap::new();
        for comp in &context.components {
            let mut cell_map = HashMap::new();
            for cell in comp.cells.iter() {
                let cb = cell.borrow();
                let mut ports: HashMap<ir::Id, Value> = HashMap::new();
                match &cb.prototype {
                    // A FuTIL constant cell's out port is that constant's value
<<<<<<< HEAD
                    ir::CellType::Constant { val, width } => {
                        ports.insert(
                            ir::Id::from("out"),
                            Value::from_init::<usize>(
                                (*val as usize).try_into().unwrap(),
                                (*width as usize).try_into().unwrap(),
                            ),
                        );
                        cell_map.insert(cb.name.clone(), ports);
=======
                    ir::CellType::Constant { val, .. } => {
                        ports.insert(ir::Id::from("out"), *val);
                        cell_map.insert(cb.clone_name(), ports);
>>>>>>> 469e4755
                    }
                    ir::CellType::Primitive { .. } => {
                        for port in &cb.ports {
                            // All ports for primitives are initalized to 0 , unless the cell is an std_const
                            let pb = port.borrow();
                            let initval = cb
                                .get_paramter(&ir::Id::from(
                                    "value".to_string(),
                                ))
                                .unwrap_or(0); //std_const should be the only cell type with the "value" parameter
                            ports.insert(
                                pb.name.clone(),
                                Value::from_init::<usize>(
                                    (initval as usize).try_into().unwrap(),
                                    (pb.width as usize).try_into().unwrap(),
                                ),
                            );
                        }
                        cell_map.insert(cb.clone_name(), ports);
                    }
                    //TODO: handle components
                    _ => panic!("component"),
                }
            }
            map.insert(comp.name.clone(), cell_map);
        }
        map
    }

    /// Outputs the cell state;
    ///TODO (write to a specified output in the future) We could do the printing
    ///of values here for tracing purposes as discussed. Could also have a
    ///separate DS that we could put the cell states into for more custom tracing
    pub fn print_env(&self) {
        println!("{}", serde_json::to_string_pretty(&self).unwrap());
    }
}

impl Serialize for Environment {
    fn serialize<S>(&self, serializer: S) -> Result<S::Ok, S::Error>
    where
        S: serde::Serializer,
    {
        // use collect to make the nested hashmap a nested btreemap
        let ordered: BTreeMap<_, _> = self
            .map
            .iter()
            .map(|(id, map)| {
                let inner_map: BTreeMap<_, _> = map
                    .iter()
                    .map(|(id, map)| {
                        let inner_map: BTreeMap<_, _> = map
                            .iter()
                            .map(|(id, val)| (id, val.as_u64()))
                            .collect();
                        (id, inner_map)
                    })
                    .collect();
                (id, inner_map)
            })
            .collect();
        ordered.serialize(serializer)
    }
}<|MERGE_RESOLUTION|>--- conflicted
+++ resolved
@@ -1,13 +1,8 @@
 //! Environment for interpreter.
 
-<<<<<<< HEAD
 use super::{primitives, values::Value};
 use bitvec::prelude::*;
-use calyx::{errors::FutilResult, ir};
-=======
-//use super::{primitives, update};
-use calyx::{ir, ir::CloneName};
->>>>>>> 469e4755
+use calyx::{errors::FutilResult, ir, ir::CloneName};
 use serde::Serialize;
 use std::collections::BTreeMap;
 use std::collections::HashMap;
@@ -233,7 +228,6 @@
                 let mut ports: HashMap<ir::Id, Value> = HashMap::new();
                 match &cb.prototype {
                     // A FuTIL constant cell's out port is that constant's value
-<<<<<<< HEAD
                     ir::CellType::Constant { val, width } => {
                         ports.insert(
                             ir::Id::from("out"),
@@ -242,12 +236,7 @@
                                 (*width as usize).try_into().unwrap(),
                             ),
                         );
-                        cell_map.insert(cb.name.clone(), ports);
-=======
-                    ir::CellType::Constant { val, .. } => {
-                        ports.insert(ir::Id::from("out"), *val);
                         cell_map.insert(cb.clone_name(), ports);
->>>>>>> 469e4755
                     }
                     ir::CellType::Primitive { .. } => {
                         for port in &cb.ports {
