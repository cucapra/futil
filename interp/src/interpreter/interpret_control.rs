--- conflicted
+++ resolved
@@ -49,22 +49,9 @@
     mut env: InterpreterState,
     comp: &ir::Component,
 ) -> FutilResult<InterpreterState> {
-<<<<<<< HEAD
-    let mut sts: Vec<InterpreterState> = Vec::new();
 
-    for stmt in &p.stmts {
-        let new =
-            interpret_control(stmt, continuous_assignments, env.fork(), comp)?;
-        sts.push(new);
-    }
+    todo!("par control operator")
 
-    Ok(env)
-=======
-    // for stmt in &p.stmts {
-    //     env = interpret_control(stmt, comp.clone(), env)?;
-    // }
-    todo!("par control operator")
->>>>>>> 06716acd
 }
 
 /// Interpret If
