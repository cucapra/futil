--- conflicted
+++ resolved
@@ -185,11 +185,11 @@
     }
 }
 
-<<<<<<< HEAD
 //new utility:
 pub fn get_const_from_rrc<T>(input: &RRC<T>) -> *const T {
     input.as_ptr()
-=======
+}
+
 #[derive(Debug, Deserialize)]
 #[serde(transparent)]
 pub struct MemoryMap(HashMap<Id, Vec<Value>>);
@@ -221,5 +221,4 @@
     fn deref_mut(&mut self) -> &mut Self::Target {
         &mut self.0
     }
->>>>>>> 8658867e
 }