//use super::{primitives, primitives::Primitive, values::Value};
//use calyx::ir;
//use std::cell::RefCell;
use std::collections::{HashMap, HashSet};
<<<<<<< HEAD
use std::convert::TryInto;
=======
//use std::convert::TryInto;
use super::values; //this is used in the tests below
>>>>>>> 7b4537e3
use std::mem;
use std::rc::Rc;

// From "Learning Rust with Entirely Too Many Linked Lists" (2018), Chapter 4.5:
#[derive(Debug)]
pub struct List<T> {
    head: Link<T>,
}

type Link<T> = Option<Rc<Node<T>>>;

#[derive(Debug)]
struct Node<T> {
    elem: T,
    next: Link<T>,
}

impl<T> Clone for List<T> {
    fn clone(&self) -> Self {
        List {
            head: self.head.clone(),
        }
    }
}

/// The underlying, functional linked list used by the Smoosher.
/// Taken from "Learning Rust with Entirely Too Many Linked Lists" (2018), Chapter 4.5
/// Added the [same_head], [is_empty], and [split] functions.
impl<T> List<T> {
    #[allow(clippy::new_without_default)]
    pub fn new() -> Self {
        List { head: None }
    }

    /// Tests if the nodes at the head of [self] and [other] are equal;
    /// that is if the Rc points to the same location.
    /// # Example
    /// ```
    /// use interp::stk_env::List;
    /// let l1 = List::new().push(1).push(2);
    /// let l2 = l1.push(3);
    /// let l3 = l1.push(4);
    /// if let (Some(_), l2) = List::split(l2) {
    ///     if let (Some(_), l3) = List::split(l3) {
    ///         assert!(List::same_head(&l2, &l3));
    ///     }
    /// } else {
    ///    panic!("split gave None")
    /// }
    /// ```
    pub fn same_head(&self, other: &Self) -> bool {
        if Option::is_none(&self.head) || Option::is_none(&other.head) {
            return false;
        }
        let self_head = self.head.as_ref().unwrap();
        let other_head = other.head.as_ref().unwrap();
        Rc::as_ptr(self_head) == Rc::as_ptr(other_head)
    }

    /// Tests if the head of [self] is [None], or [Some(nd)]
    ///
    /// # Example
    /// ```
    /// use interp::stk_env::List;
    /// let l1 = List::new();
    /// assert!(l1.is_empty());
    /// let l1 = l1.push(3);
    /// assert_eq!(l1.is_empty(), false);
    /// ```
    pub fn is_empty(&self) -> bool {
        self.head.is_none()
    }

    /// Returns a list identical to [self], with [elem] pushed onto the front
    pub fn push(&self, elem: T) -> List<T> {
        List {
            head: Some(Rc::new(Node {
                elem,
                next: self.head.clone(),
            })),
        }
    }

    /// Returns a list identical to [self], with its head pointing to the second elem of [self]
    pub fn tail(&self) -> List<T> {
        List {
            head: self.head.as_ref().and_then(|node| node.next.clone()),
        }
    }

    /// Consumes [self], returning a tupule of ([self.head : Option<T>], [self.tail : List<T>]),
    /// where [tail] is all elements in [self] that are not [head]. If [self] is empty,
    /// [split] will return ([None], [self])
    ///
    /// # Panics
    /// Because [split] consumes [self], [split] panics if multiple lists exist that
    /// share (references to the same) elements in their **tail**.
    /// # Example
    /// Good:
    /// ```
    /// use interp::stk_env::List;
    /// let l1 = List::new().push(4).push(3);
    /// if let (Some(hd), l1) = l1.split(){
    ///     assert_eq!(hd, 3);
    /// } else {
    ///     panic!("could not split l1")
    /// }
    /// ```
    /// Shared tail panic:
    /// ```should_panic
    /// use interp::stk_env::List;
    /// let l1 = List::new().push(4).push(3);
    /// let l2 = l1.push(2);
    /// //This will panic, because while l1 exists, l2's tail cannot be split:
    /// if let (Some(hd), l2) = l2.split() {
    ///     let tup = l2.split();
    /// }
    /// l1.push(5);
    /// ```
    pub fn split(self) -> (Option<T>, Self) {
        if self.is_empty() {
            (None, self)
        } else if let Ok(head) = Rc::try_unwrap(self.head.unwrap()) {
            let tail_list = List { head: head.next }; //better: not cloning the tail
            (Some(head.elem), tail_list)
        } else {
            panic!("Cannot unwrap the head of this list. You probably tried Smooshing while a fork exists!")
        }
    }

    /// Returns an Option of a pointer to the head of this list
    pub fn head(&self) -> Option<&T> {
        self.head.as_ref().map(|node| &node.elem)
    }

    pub fn iter(&self) -> Iter<'_, T> {
        Iter {
            next: self.head.as_deref(),
        }
    }
}

pub struct Iter<'a, T> {
    next: Option<&'a Node<T>>,
}

impl<'a, T> Iterator for Iter<'a, T> {
    type Item = &'a T;

    fn next(&mut self) -> Option<Self::Item> {
        self.next.map(|node| {
            self.next = node.next.as_deref();
            &node.elem
        })
    }
}

///A Stack of HashMaps that supports scoping
///
///Invariants:
///=> To Smoosh X levels down, no fork may still exist from any node amongst those
/// X levels. So the stack must look like:
/// ```text
///  _
/// |_|
///  |
///  _
/// |_|
///  |
///  _
/// |_|
///  |
/// ```
///=> To merge, both branches must share a common fork point
/// ```text
///  _
/// |_|
///  |
///  _     _
/// |_|   |_|
///  |     |
///   \ _ /
///    |*|
///     |
/// ```
#[derive(Debug)]
pub struct Smoosher<K: Eq + std::hash::Hash, V: Eq> {
    head: HashMap<K, V>,       //mutable
    tail: List<HashMap<K, V>>, //read-only
}

impl<K: Eq + std::hash::Hash, V: Eq> Into<HashMap<&K, &V>> for Smoosher<K, V> {
    fn into(self) -> HashMap<&'static K, &'static V> {
        todo!()
    }
}

impl<K: Eq + std::hash::Hash, V: Eq> Smoosher<K, V> {
    #[allow(clippy::new_without_default)]
    pub fn new() -> Smoosher<K, V> {
        Smoosher {
            head: HashMap::new(),
            tail: List::new(),
        }
    }

    /// If [self] and [other] share a fork point, returns a pair (depth_a, depth_b)
    /// of the depth which the fork point can be found in [self] and [other], respectively.
    /// NOTE: should be private, only public for testing!
    fn shared_fork_point(&self, other: &Self) -> Option<(u64, u64)> {
        //check head
        if std::ptr::eq(&self.head, &other.head) {
            Some((0, 0))
        } else {
            //check tail
            //these start at 1 b/c head was 0
            let mut a_depth = 1;
            //iterate and check all other nodes
            for nd in self.tail.iter() {
                if let Some(b_dep) =
                    other.tail.iter().position(|el| std::ptr::eq(nd, el))
                {
                    return Some((a_depth, (b_dep + 1).try_into().unwrap()));
                }
                // for nd_other in other.tail.iter() {
                //     if std::ptr::eq(nd, nd_other) {
                //         return Some((a_depth, b_depth));
                //     }
                //     b_depth += 1;
                // }
                a_depth += 1;
            }
            None //do not share a fork point
        }
    }
    // NOTE: shold be private, only public for testing!
    pub fn drop(self) {
        //yea
    }

    /// Returns an Option of a pointer to the highest-scoped binding to [k],
    /// if it exists. Else None.
    ///
    /// # Example
    /// ```
    /// use interp::stk_env::Smoosher;
    /// let mut smoosher = Smoosher::new();
    /// smoosher.set("hi!", 1);
    /// assert_eq!(*smoosher.get(&"hi!").unwrap(), 1);
    /// assert_eq!(smoosher.get(&"hey"), None);
    /// ```
    pub fn get(&self, k: &K) -> Option<&V> {
        //first check if it's in the highest one
        if let Some(val) = self.head.get(k) {
            Some(val)
        } else {
            //then check if it's anywhere in the other list
            let iter = self.tail.iter();
            for hm in iter {
                if let Some(val) = hm.get(k) {
                    return Some(val);
                }
            }
            None
        }
    }

    /// ```text
    /// Sets a new binding of [k] to [v] in the highest scope.
    /// Guarantees that all following calls to [get(&k)] will return [&v],
    /// granted no new binding is set with [set]
    /// ```
    /// # Example
    /// Using one scope:
    /// ```rust
    /// use interp::stk_env::Smoosher;
    /// let mut smoosher = Smoosher::new();
    /// smoosher.set("hi!", 1);
    /// assert_eq!(*smoosher.get(&"hi!").unwrap(), 1);
    /// smoosher.set("hi!", 2);
    /// assert_eq!(*smoosher.get(&"hi!").unwrap(), 2);
    /// ```
    /// More than one scope:
    /// ```rust
    /// use interp::stk_env::Smoosher;
    /// let mut smoosher = Smoosher::new();
    /// smoosher.set("hi!", 1);
    /// assert_eq!(*smoosher.get(&"hi!").unwrap(), 1);
    /// smoosher.new_scope(); //scopes themselves do not affect gets, only new sets do.
    /// assert_eq!(*smoosher.get(&"hi!").unwrap(), 1);
    /// smoosher.set("hi!", 2);
    /// assert_eq!(*smoosher.get(&"hi!").unwrap(), 2);
    /// ```
    pub fn set(&mut self, k: K, v: V) {
        self.head.insert(k, v);
    }

    /// ```text
    /// Returns a new Smoosher and mutates [self]. The new Smoosher has a new scope
    /// as [head] and all of (pre-mutation) [self] as [tail]. [Self] has a fresh scope pushed onto
    /// it. Invariant this method enforces: you cannot mutate a scope that has children
    /// forks (you can only mutate the fresh scope applied atop it)
    /// ```
    /// # Examples
    /// ## Pictorial Example
    /// ```text
    /// [A]
    /// ```
    /// let B = A.fork();
    /// ```text
    /// [B] [A'] <- Both B and A' point to empty nodes spawned off A
    ///  |   |
    ///   \ /
    ///    |
    ///   [A]
    /// ```
    /// ## Code Example
    /// ```rust
    /// use interp::stk_env::Smoosher;
    /// let mut a = Smoosher::new();
    /// a.set("hi!", 1);
    /// let mut b = a.fork();
    /// a.set("hey", 2);
    /// b.set("hey", 3);
    /// assert_eq!(*a.get(&"hi!").unwrap(), *b.get(&"hi!").unwrap());
    /// assert_eq!(*a.get(&"hey").unwrap(), 2);
    /// assert_eq!(*b.get(&"hey").unwrap(), 3);
    /// ```
    pub fn fork(&mut self) -> Self {
        //first save self's head, and replace it with a clean HM
        let old_head = mem::take(&mut self.head); //can replace with mem::take()
                                                  //create tail to both Self and the new Smoosher
        let new_tail = self.tail.push(old_head);
        //update Self and create new Smoosher
        self.tail = new_tail.clone(); //will this die after the end of [fork]? no
        Smoosher {
            head: HashMap::new(),
            tail: new_tail,
        }
    }

    ///```text
    ///Pushes a new, empty scope onto [self]. Doing so has no effect on the
    ///bindings in [self], until a new [set] is called
    ///```
    /// # Example
    /// ```rust
    /// use interp::stk_env::Smoosher;
    /// let mut a = Smoosher::new();
    /// a.set("hi!", 1);
    /// a.new_scope();
    /// a.set("hi!", 2);
    /// assert_eq!(*a.get(&"hi!").unwrap(), 2);
    /// ```
    pub fn new_scope(&mut self) {
        let old_head = mem::take(&mut self.head);
        self.tail = self.tail.push(old_head);
    }

    /// ```text
    /// Returns a pointer to the newest scope of this Smoosher. A Smoosher upon
    /// instantiation will always have 1 empty HM as its first scope, so this
    /// method will always meaningfully return.
    /// ```
    /// # Example
    /// ```
    /// use interp::stk_env::Smoosher;
    /// let mut a = Smoosher::new();
    /// a.set("hi!", 1);
    /// a.set("bye", 0);
    /// let hm = a.top();
    /// assert_eq!(hm.len(), 2);
    /// assert_eq!(*hm.get(&"hi!").unwrap(), 1);
    /// assert_eq!(*hm.get(&"bye").unwrap(), 0);
    /// ```
    pub fn top(&self) -> &HashMap<K, V> {
        &self.head
    }

    /// ```text
    /// Consumes [self] and returns a Smoosher with all bindings in the topmost scope transposed
    /// onto the second-newest scope, with the topmost scope then discarded, and
    /// the second-newest scope now the topmost scope. Has no visible effect on
    /// methods like [get], as identical keys in different scopes are still shadowed,
    /// with only the newest key's binding visible.
    /// Invariant: [self] must have at least 2 scopes, and neither scope may
    /// be the root of any fork:
    ///* [A]   [B]
    ///   |     |
    ///    \   /
    ///     [C]
    /// Cannot smoosh A into C -- calling [merge(A, B)] will result in one node
    /// containing all bindings in A, B, and the bindings in C not found in A or B, though.
    ///* [A]   [B]
    ///   |     |
    ///    \   /
    ///     [C]
    ///      |
    ///     [D]
    /// Cannot smoosh C into D (not even possible with this method)
    /// ```
    /// # Panics
    /// ```text
    /// Panics if [self] has less than two scopes, or if any of the scopes are
    /// the roots of any existing forks
    ///```
    /// # Examples
    /// ## Pictorial Example
    ///  [A]   
    ///   |     => [smoosh_once(A, C)] => [A U C\A]
    ///  [C]
    /// ## Code Example
    ///```
    /// use interp::stk_env::Smoosher;
    /// let mut a = Smoosher::new();
    /// a.set("hi!", 1);
    /// a.set("bye", 0);
    /// a.new_scope();
    /// a.set("hi!", 2);
    /// assert_eq!(*a.get(&"hi!").unwrap(), 2);
    /// assert_eq!(*a.get(&"bye").unwrap(), 0);
    /// let a = a.smoosh_once();
    /// assert_eq!(*a.get(&"hi!").unwrap(), 2);
    /// assert_eq!(*a.get(&"bye").unwrap(), 0);
    ///```
    ///the following should panic:
    ///```should_panic
    /// use interp::stk_env::Smoosher;
    /// let mut a = Smoosher::new();
    /// a.set("hi!", 1);
    /// a.set("bye", 0);
    /// let a = a.smoosh_once(); //not enough scopes to smoosh
    ///```
    pub fn smoosh_once(self) -> Self {
        //move head to a sep variable
        let wr_head = self.head;
        //now move the head of the tail into the head of the smoosher
        let interm_tail = self.tail;
        let (new_head, new_tail) = interm_tail.split();
        if let Some(mut new_head) = new_head {
            for (k, v) in wr_head {
                new_head.insert(k, v);
            }
            Smoosher {
                head: new_head,
                tail: new_tail,
            }
        } else {
            panic!("Could not smoosh, because [self] has less than two scopes")
        }
    }

    /// ```text
    /// Consumes [self] and returns a Smoosher in which
    /// all bindings found in the top [levels] scopes of [self] to the [levels]th
    /// scope are merged. [smoosh(0)] has no effect, while [smoosh(1)] is equivalent to
    /// [smoosh_once].
    /// ```
    /// # Guarantees
    ///  If [self] has **n** scopes, then
    /// [self.get(K)] == [self.smoosh(n).get(K)] for all K bound in [self]
    ///
    ///  # Invariant
    /// ```text
    /// None of the top [levels] scopes may be the root of any fork
    /// ```
    /// # Panics
    /// ```text
    /// Panics if [levels] >= # of scopes in the Smoosher, or any of the top
    /// [levels] scopes are the roots of any existing forks.
    /// ```
    /// # Examples
    /// ## Pictorial Examples
    /// ```text
    ///  [A]  
    ///   |
    ///  [B]
    ///   |     => [A.smoosh(2)] => [A U B\A U C\(A U B\A)]
    ///  [C]
    /// ```
    /// ## Code Examples
    ///```
    /// use interp::stk_env::Smoosher;
    /// let mut a = Smoosher::new();
    /// a.set("hi!", 1);
    /// a.new_scope();
    /// a.set("bye", 0);
    /// a.new_scope();
    /// a.set("hi!", 2);
    /// let a = a.smoosh(2);
    /// assert_eq!(*a.get(&"hi!").unwrap(), 2);
    /// assert_eq!(*a.get(&"bye").unwrap(), 0);
    ///```
    ///the following should panic:
    ///```should_panic
    /// use interp::stk_env::Smoosher;
    /// let mut a = Smoosher::new();
    /// a.set("hi!", 1);
    /// let b = a.fork();
    /// a.set("bye", 0);
    /// let a = a.smoosh(1); //cannot smoosh; a fork point exists in a's tail
    /// b.get(&"hi!");
    ///```
    pub fn smoosh(self, levels: u64) -> Self {
        let mut tr = self;
        for _n in 0..levels {
            tr = tr.smoosh_once();
        }
        tr
    }

    /// For internal use only
    /// Set [new] as the topmost scope of [self]
    fn push_scope(&mut self, new: HashMap<K, V>) {
        let old_head = mem::replace(&mut self.head, new);
        self.tail = self.tail.push(old_head);
    }

    /// ```text
    /// Consumes two Smooshers, which must share a fork point.
    /// Merges all topmost scopes above the shared fork point, smooshing the resulting
    /// node onto the fork point. Returns the resulting Smoosher.
    /// ```
    /// ## IMPORTANT INVARIANT
    /// ```text
    /// The intersection of the bindings of the two branches
    /// MUST be the empty set! Otherwise, no guarantee for which binding will be included
    /// in the merge.
    /// ```
    /// # Panics
    /// ```text
    /// Panics if [self] and [other] do not share a common fork point, or if either is [empty], or
    /// if their bindings above the fork point are not disjoint.
    /// ```
    /// # Examples
    /// ## Pictorial Example
    /// ```text
    /// Smoosher 1: (A, B, C, F, G) Smoosher 2: (D, E, F, G)          
    /// [A]
    ///  |
    /// [B]        [D]
    ///  |          |
    /// [C]        [E]
    ///  |          |
    ///   \        /
    ///    \      /
    ///      [F]
    ///       |
    ///      [G]
    /// *merge(Smoosher_1, Smoosher_2)
    /// Returns:
    ///      [ABCDE merged and smooshed onto F]
    ///       |
    ///      [G]
    /// ```
    /// ## Code Example
    /// good:
    /// ```
    /// use interp::stk_env::Smoosher;
    /// let mut a = Smoosher::new();
    /// a.set("hello", 15);
    /// a.set("hi!", 1);
    /// a.new_scope();
    /// a.set("bye", 0);
    /// let mut b = a.fork();
    /// a.set("hi!", 3);
    /// b.set("bye", 2);
    /// let c = Smoosher::merge(a, b);
    /// assert_eq!(*c.get(&"hi!").unwrap(), 3);
    /// assert_eq!(*c.get(&"bye").unwrap(), 2);
    /// assert_eq!(*c.get(&"hello").unwrap(), 15);
    /// ```
    /// will panic:
    /// ```should_panic
    /// use interp::stk_env::Smoosher;
    /// let mut a = Smoosher::new();
    /// a.set("hello", 15);
    /// let mut b = Smoosher::new();
    /// b.set("hey", 13);
    /// let c = Smoosher::merge(a, b); //there's no common fork point
    /// ```
    pub fn merge(self, other: Self) -> Self {
        //find shared fork point; if doesn't exist, panic
        let mut a = self;
        let mut b = other;
        if let Some((depth_a, depth_b)) = Smoosher::shared_fork_point(&a, &b) {
            //smoosh [self] and [other] to right before that point
            a = a.smoosh(depth_a - 1);
            b = b.smoosh(depth_b - 1);

            //now do merge

            //get both heads of smooshed a and b
            let mut a_head = a.head;
            //merge a_head and b_head.
            for (k, v) in b.head {
                if let Some(_) = a_head.insert(k, v) {
                    panic!("arguments of merge are not disjoint");
                }
            }
            //now drop b
            std::mem::drop(b.tail); //b.head already consumed above
                                    //create a'
            let (a_new_head, a_new_tail) = a.tail.split();
            if let Some(a_new_head) = a_new_head {
                a = Smoosher {
                    head: a_new_head,
                    tail: a_new_tail,
                };
            } else {
                panic!("trying to merge, but [self] is only 1 scope deep (this is impossible)")
            }
            //push_scope this new merged node onto A'
            a.push_scope(a_head);
            a.smoosh_once()
        } else {
            panic!("tried to merge Smooshers with no common fork point")
        }
    }

    /// ```text
    /// Returns a HashSet of references to keys bounded in the
    /// top [levels] levels of the Smoosher.
    /// [self.list_bound_vars(0)] returns all keys in the topmost scope
    /// [self.list.bound_vars(1)] returns all keys in the top two scopes
    /// Undefined behavior if levels >= (# of scopes), or [self] is empty
    /// ```
    /// # Example
    /// ```
    /// use interp::stk_env::Smoosher;
    /// let mut a = Smoosher::new();
    /// a.set("hello", 15);
    /// a.set("hi!", 1);
    /// a.new_scope();
    /// a.set("bye", 0);
    /// a.set("hello", 0);
    /// let b = a.list_bound_vars(1);
    /// assert_eq!(b.len(), 3);
    /// assert!(b.contains(&"hello"));
    /// assert!(b.contains(&"hi!"));
    /// assert!(b.contains(&"bye"));
    /// ```

    pub fn list_bound_vars(&self, levels: u64) -> HashSet<&K> {
        let mut tr_hs = HashSet::new();
        //levels is at least 0, so add everything from head
        for (k, _) in self.head.iter() {
            tr_hs.insert(k);
        }
        //now iterate and only add if levels > 0

        for hm in self.tail.iter().take(levels.try_into().unwrap()) {
            for (k, _) in hm.iter() {
                tr_hs.insert(k);
            }
        }
        tr_hs
    }

    /// ```text
    /// Returns a HashMap of all (&K, &V) (bindings of references) found in the top
    /// [levels] levels of the Smoosher that differ from the bindings found
    /// in the [levels]-th level of the Smoosher and below.
    /// ```
    ///  # Requires
    ///  0 < [levels] < # of scopes in this smoosher
    /// # Examples
    /// ## Pictoral Example
    /// ```text
    /// Say our Smoosher A looked as follows:
    /// (lvl 3) [(a, 1), (b, 2)] -> [(a, 3)] -> [(c, 4)] -> [(d, 15)] (lvl 0)
    /// A.diff(3) gives the following HashMap:
    /// [(a, 3), (c, 4), (d, 15)]
    /// ```
    /// ## Code Example
    /// ```
    /// use interp::stk_env::Smoosher;
    /// let mut a = Smoosher::new();
    /// a.set("hello", 15);
    /// a.set("hi!", 1);
    /// a.new_scope();
    /// a.set("bye", 0);
    /// a.set("hello", 0);
    /// let diff1 = a.diff(1); //the diff between the topmost scope and all below
    /// assert_eq!(diff1.len(), 2);
    /// assert_eq!(**diff1.get(&"hello").unwrap(), 0);
    /// assert_eq!(**diff1.get(&"bye").unwrap(), 0);
    /// ```
    pub fn diff(&self, levels: u64) -> HashMap<&K, &V> {
        if levels == 0 {
            panic!("cannot compute diff(0)");
        }
        //iterate from top (0) to (levels - 1) and add all bindings
        //continue iterating from (levels - 1) to bottom, check if binding
        //is in tr HM. If so, remove it.
        let mut tr = HashMap::new();
        //first add from head
        for (k, v) in HashMap::iter(&self.head) {
            tr.insert(k, v);
        }
        //now worry about tail. while 1 <= ind <= levels - 1 insert (preserve scope),
        //and while ind >= levels, get, check, remove.
        let mut ind = 1;
        for nd in List::iter(&self.tail) {
            for (k, v) in HashMap::iter(nd) {
                if ind <= (levels - 1) {
                    //add, but only if the binding isn't yet in the HM (preserve scope)
                    if tr.get(k).is_none() {
                        tr.insert(k, v);
                    }
                } else {
                    //do the check and remove
                    if let Some(&v_prime) = tr.get(k) {
                        if v_prime == v {
                            tr.remove(k); //bc it's not a new binding
                        }
                    }
                }
                ind += 1;
            }
        }
        tr
    }

    /// ```text
    /// Returns a HM of all (&K, &V) (bindings of references) found in [self].
    /// A use case would be when you want a HM representing a snapshot of the
    /// current state of the environment, which is easily iterable.
    /// ```
    pub fn to_hm(&self) -> HashMap<&K, &V> {
        //just add all bindings
        let mut tr = HashMap::new();
        //first add from head
        for (k, v) in HashMap::iter(&self.head) {
            tr.insert(k, v);
        }
        //then from tail
        for nd in List::iter(&self.tail) {
            for (k, v) in HashMap::iter(nd) {
                //add, but only if the binding isn't yet in the HM (preserve scope)
                if None == tr.get(k) {
                    tr.insert(k, v);
                }
            }
        }
        tr
    }

    /// ```text
    /// Returns a HM of all (&K, &V) (bindings of references) found in [self] and absent from
    /// [other].
    /// ```
    /// # Examples
    /// ## Text Example
    /// ```text
    /// [self] : [(a, 1), (b, 2)], and
    /// [other] : [(a, 1), (b, 3)], then
    /// [self.smoosher_diff(other)] produces the HM [(b, 2)].
    /// ```
    /// ## Code Example
    /// ```
    /// use interp::stk_env::Smoosher;
    /// let mut a = Smoosher::new();
    /// a.set("a", 1);
    /// a.new_scope();
    /// a.set("b", 2);
    /// let mut b = Smoosher::new();
    /// b.set("a", 1);
    /// b.set("b", 3);
    /// let diff_a_b = a.diff_other(&b);
    /// assert_eq!(diff_a_b.len(), 1);
    /// assert_eq!(**diff_a_b.get(&"b").unwrap(), 2);
    /// ```

    pub fn diff_other(&self, other: &Self) -> HashMap<&K, &V> {
        let mut self_hm = Smoosher::to_hm(&self);
        let other_hm = Smoosher::to_hm(&other);
        for (&k, &v) in other_hm.iter() {
            if let Some(&v_self) = self_hm.get(k) {
                if v_self == v {
                    self_hm.remove(k);
                }
            }
        }
        self_hm
    }

    /// ```text
    /// Returns true if a binding of [k] exists in the topmost scope.
    /// False if [k] is not binded in the topmost scope (regardless of whether
    /// or not [k] exists in the entire Smoosher).
    /// ```iss
    /// # Example
    /// ```
    /// use interp::stk_env::Smoosher;
    /// let mut a = Smoosher::new();
    /// a.set(1, 2);
    /// a.new_scope();
    /// a.set(2, 3);
    /// assert_eq!(a.binded_in_new(&1), false);
    /// assert!(a.binded_in_new(&2));
    /// ```
    pub fn binded_in_new(&self, k: &K) -> bool {
        self.head.contains_key(k)
    }
}

#[cfg(test)]
mod priv_tests {
    use super::*;
    use crate::values::Value; //this is used in the tests below
    #[test]
    fn smoosher_shared_fork_point() {
        let mut smoosher = Smoosher::new();
        smoosher.set("a", 2); //for type inference
                              //the below fork adds a new scope to [smoosher]
        let mut smoosher2 = smoosher.fork();
        //right now, shared_fork_point should give (1, 1)
        if let Some((depthA, depthB)) =
            Smoosher::shared_fork_point(&smoosher, &smoosher2)
        {
            assert_eq!(depthA, 1);
            assert_eq!(depthB, 1)
        } else {
            panic!(
                "shared_fork_point says forked cousins are unrelated [(1, 1)]"
            )
        }
        smoosher.new_scope();
        smoosher.new_scope();
        smoosher2.new_scope();
        //now expecting (3, 2)
        if let Some((depthA, depthB)) =
            Smoosher::shared_fork_point(&smoosher, &smoosher2)
        {
            assert_eq!(depthA, 3);
            assert_eq!(depthB, 2)
        } else {
            panic!(
                "shared_fork_point says forked cousins are unrelated [(3, 2)]"
            )
        }
    }

    #[test]
    fn value_shared_fork_point() {
        let mut smoosher = Smoosher::new();
        smoosher.set("a", Value::try_from_init(2, 32).unwrap()); //for type inference
                                                                 //the below fork adds a new scope to [smoosher]
        let mut smoosher2 = smoosher.fork();
        //right now, shared_fork_point should give (1, 1)
        if let Some((depthA, depthB)) =
            Smoosher::shared_fork_point(&smoosher, &smoosher2)
        {
            assert_eq!(depthA, 1);
            assert_eq!(depthB, 1)
        } else {
            panic!(
                "shared_fork_point says forked cousins are unrelated [(1, 1)]"
            )
        }
        smoosher.new_scope();
        smoosher.new_scope();
        smoosher2.new_scope();
        //now expecting (3, 2)
        if let Some((depthA, depthB)) =
            Smoosher::shared_fork_point(&smoosher, &smoosher2)
        {
            assert_eq!(depthA, 3);
            assert_eq!(depthB, 2)
        } else {
            panic!(
                "shared_fork_point says forked cousins are unrelated [(3, 2)]"
            )
        }
    }
}<|MERGE_RESOLUTION|>--- conflicted
+++ resolved
@@ -2,12 +2,9 @@
 //use calyx::ir;
 //use std::cell::RefCell;
 use std::collections::{HashMap, HashSet};
-<<<<<<< HEAD
 use std::convert::TryInto;
-=======
 //use std::convert::TryInto;
 use super::values; //this is used in the tests below
->>>>>>> 7b4537e3
 use std::mem;
 use std::rc::Rc;
 
