{
  "ports": {
    "main": {
      "_1_1": {
        "out": 1
      },
      "const0": {
        "out": 400
      },
      "const1": {
        "out": 9
      },
      "reg0": {
        "clk": 0,
        "done": 0,
        "in": 0,
        "out": 391,
<<<<<<< HEAD
=======
        "reset": 0,
>>>>>>> f6c4c71e
        "write_en": 0
      },
      "sub0": {
        "left": 0,
        "out": 0,
        "right": 0
      }
    }
  },
  "memories": {
    "main": {
      "reg0": 391
    }
  }
}<|MERGE_RESOLUTION|>--- conflicted
+++ resolved
@@ -15,10 +15,7 @@
         "done": 0,
         "in": 0,
         "out": 391,
-<<<<<<< HEAD
-=======
         "reset": 0,
->>>>>>> f6c4c71e
         "write_en": 0
       },
       "sub0": {
