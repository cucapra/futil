--- conflicted
+++ resolved
@@ -2,7 +2,6 @@
 * Unsigned fixed point primitives.
 */
 extern "unsigned.sv" {
-<<<<<<< HEAD
   primitive std_fp_mult_pipe[
     WIDTH, INT_WIDTH, FRAC_WIDTH
   ](
@@ -11,10 +10,7 @@
     out: WIDTH, done: 1
   );
 
-  primitive fixed_p_std_add<"share"=1>[
-=======
   primitive std_fp_add<"share"=1>[
->>>>>>> 8769e510
     WIDTH, INT_WIDTH, FRACT_WIDTH
   ](left: WIDTH, right: WIDTH) ->(out: WIDTH);
 
